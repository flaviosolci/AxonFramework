--- conflicted
+++ resolved
@@ -47,8 +47,6 @@
 import org.axonframework.eventhandling.pooled.PooledStreamingEventProcessor;
 import org.axonframework.eventhandling.tokenstore.TokenStore;
 import org.axonframework.eventhandling.tokenstore.inmemory.InMemoryTokenStore;
-import org.axonframework.eventsourcing.eventstore.EmbeddedEventStore;
-import org.axonframework.eventsourcing.eventstore.EventStore;
 import org.axonframework.eventsourcing.eventstore.inmemory.InMemoryEventStorageEngine;
 import org.axonframework.lifecycle.LifecycleHandlerInvocationException;
 import org.axonframework.messaging.InterceptorChain;
@@ -96,21 +94,11 @@
 @ExtendWith(MockitoExtension.class)
 class EventProcessingModuleTest {
 
-    private EventStore eventStoreOne;
-    private EventStore eventStoreTwo;
-
     private Configurer configurer;
 
     @BeforeEach
     void setUp() {
         configurer = DefaultConfigurer.defaultConfiguration();
-
-        eventStoreOne = spy(EmbeddedEventStore.builder()
-                                              .storageEngine(new InMemoryEventStorageEngine())
-                                              .build());
-        eventStoreTwo = spy(EmbeddedEventStore.builder()
-                                              .storageEngine(new InMemoryEventStorageEngine())
-                                              .build());
     }
 
     @Test
@@ -389,7 +377,7 @@
     }
 
     @Test
-    void configureSpanFactory() {
+    void configureSpanFactory() throws Exception {
         TestSpanFactory spanFactory = new TestSpanFactory();
         CountDownLatch tokenStoreInvocation = new CountDownLatch(1);
 
@@ -402,8 +390,9 @@
             config.eventBus().publish(message);
 
             spanFactory.verifySpanCompleted("SubscribingEventProcessor[subscribing].process");
-            assertWithin(2, TimeUnit.SECONDS,
-                         () -> spanFactory.verifySpanCompleted("TrackingEventProcessor[tracking].process"));
+            assertWithin(2, TimeUnit.SECONDS, () -> {
+                spanFactory.verifySpanCompleted("TrackingEventProcessor[tracking].process");
+            });
         } finally {
             config.shutdown();
         }
@@ -493,8 +482,9 @@
     }
 
     @Test
-    void trackingProcessorsUsesConfiguredDefaultStreamableMessageSource() {
-        configurer.eventProcessing().configureDefaultStreamableMessageSource(c -> eventStoreOne);
+    void trackingProcessorsUsesConfiguredDefaultStreamableMessageSource(
+            @Mock StreamableMessageSource<TrackedEventMessage<?>> mock) {
+        configurer.eventProcessing().configureDefaultStreamableMessageSource(c -> mock);
         configurer.eventProcessing().usingTrackingEventProcessors();
         configurer.registerEventHandler(c -> new TrackingEventHandler());
 
@@ -502,27 +492,28 @@
         Optional<TrackingEventProcessor> processor = config.eventProcessingConfiguration()
                                                            .eventProcessor("tracking", TrackingEventProcessor.class);
         assertTrue(processor.isPresent());
-        assertEquals(eventStoreOne, processor.get().getMessageSource());
-    }
-
-    @Test
-    void trackingProcessorsUsesSpecificSource() {
-        configurer.eventProcessing()
-                  .configureDefaultStreamableMessageSource(c -> eventStoreOne)
-                  .registerTrackingEventProcessor("tracking", c -> eventStoreTwo)
+        assertEquals(mock, processor.get().getMessageSource());
+    }
+
+    @Test
+    void trackingProcessorsUsesSpecificSource(
+            @Mock StreamableMessageSource<TrackedEventMessage<?>> mock,
+            @Mock StreamableMessageSource<TrackedEventMessage<?>> mock2) {
+        configurer.eventProcessing()
+                  .configureDefaultStreamableMessageSource(c -> mock)
+                  .registerTrackingEventProcessor("tracking", c -> mock2)
                   .registerEventHandler(c -> new TrackingEventHandler());
 
         Configuration config = configurer.start();
         Optional<TrackingEventProcessor> processor = config.eventProcessingConfiguration()
                                                            .eventProcessor("tracking", TrackingEventProcessor.class);
         assertTrue(processor.isPresent());
-        assertEquals(eventStoreTwo, processor.get().getMessageSource());
+        assertEquals(mock2, processor.get().getMessageSource());
     }
 
     @Test
     void subscribingProcessorsUsesConfiguredDefaultSubscribableMessageSource(
-            @Mock SubscribableMessageSource<EventMessage<?>> mock
-    ) {
+            @Mock SubscribableMessageSource<EventMessage<?>> mock) {
         configurer.eventProcessing().configureDefaultSubscribableMessageSource(c -> mock);
         configurer.eventProcessing().usingSubscribingEventProcessors();
         configurer.registerEventHandler(c -> new SubscribingEventHandler());
@@ -537,8 +528,7 @@
     @Test
     void subscribingProcessorsUsesSpecificSource(
             @Mock SubscribableMessageSource<EventMessage<?>> mock,
-            @Mock SubscribableMessageSource<EventMessage<?>> mock2
-    ) {
+            @Mock SubscribableMessageSource<EventMessage<?>> mock2) {
         configurer.eventProcessing()
                   .configureDefaultSubscribableMessageSource(c -> mock)
                   .registerSubscribingEventProcessor("subscribing", c -> mock2)
@@ -590,13 +580,15 @@
     }
 
     @Test
-    void defaultTrackingEventProcessingConfiguration() throws NoSuchFieldException {
+    void defaultTrackingEventProcessingConfiguration(
+            @Mock StreamableMessageSource<TrackedEventMessage<?>> mockedSource
+    ) throws NoSuchFieldException {
         Object someHandler = new Object();
         TrackingEventProcessorConfiguration testTepConfig =
                 TrackingEventProcessorConfiguration.forParallelProcessing(4);
         configurer.eventProcessing()
                   .usingTrackingEventProcessors()
-                  .configureDefaultStreamableMessageSource(config -> eventStoreOne)
+                  .configureDefaultStreamableMessageSource(config -> mockedSource)
                   .byDefaultAssignTo("default")
                   .registerEventHandler(config -> someHandler)
                   .registerEventHandler(config -> new TrackingEventHandler())
@@ -622,13 +614,15 @@
     }
 
     @Test
-    void customTrackingEventProcessingConfiguration() throws NoSuchFieldException {
+    void customTrackingEventProcessingConfiguration(
+            @Mock StreamableMessageSource<TrackedEventMessage<?>> mockedSource
+    ) throws NoSuchFieldException {
         Object someHandler = new Object();
         TrackingEventProcessorConfiguration testTepConfig =
                 TrackingEventProcessorConfiguration.forParallelProcessing(4);
         configurer.eventProcessing()
                   .usingTrackingEventProcessors()
-                  .configureDefaultStreamableMessageSource(config -> eventStoreOne)
+                  .configureDefaultStreamableMessageSource(config -> mockedSource)
                   .byDefaultAssignTo("default")
                   .registerEventHandler(config -> someHandler)
                   .registerEventHandler(config -> new TrackingEventHandler())
@@ -653,11 +647,13 @@
     }
 
     @Test
-    void sagaTrackingProcessorConstructionUsesDefaultSagaProcessorConfigIfNoCustomizationIsPresent()
-            throws NoSuchFieldException {
+    void sagaTrackingProcessorConstructionUsesDefaultSagaProcessorConfigIfNoCustomizationIsPresent(
+            @Mock StreamableMessageSource<TrackedEventMessage<?>> mockedSource,
+            @Mock StreamableMessageSource<TrackedEventMessage<?>> mockedSourceForVerification
+    ) throws NoSuchFieldException {
         configurer.eventProcessing()
                   .usingTrackingEventProcessors()
-                  .configureDefaultStreamableMessageSource(config -> eventStoreOne)
+                  .configureDefaultStreamableMessageSource(config -> mockedSource)
                   .registerSaga(Object.class);
         Configuration config = configurer.start();
 
@@ -670,50 +666,20 @@
 
         Function<StreamableMessageSource<TrackedEventMessage<?>>, TrackingToken> tepInitialTokenBuilder =
                 getFieldValue(TrackingEventProcessor.class.getDeclaredField("initialTrackingTokenBuilder"), tep);
-        tepInitialTokenBuilder.apply(eventStoreTwo);
-        verify(eventStoreTwo, times(0)).createTailToken();
+        tepInitialTokenBuilder.apply(mockedSourceForVerification);
+        verify(mockedSourceForVerification, times(0)).createTailToken();
         // The default Saga Config starts the stream at the head
-        verify(eventStoreTwo).createHeadToken();
-    }
-
-    @Test
-<<<<<<< HEAD
-    void sagaTrackingProcessorConstructionDoesNotPickDefaultSagaProcessorConfigForCustomProcessingGroup()
-            throws NoSuchFieldException {
-        configurer.eventProcessing()
-                  .usingTrackingEventProcessors()
-                  .configureDefaultStreamableMessageSource(config -> eventStoreOne)
-                  .registerSaga(CustomSaga.class);
-        Configuration config = configurer.start();
-
-        Optional<TrackingEventProcessor> resultTep = config.eventProcessingConfiguration().eventProcessor(
-                "my-saga-processing-group", TrackingEventProcessor.class
-        );
-        assertTrue(resultTep.isPresent());
-        TrackingEventProcessor tep = resultTep.get();
-        int tepSegmentsSize = getFieldValue(TrackingEventProcessor.class.getDeclaredField("segmentsSize"), tep);
-        assertEquals(1, tepSegmentsSize);
-
-        Function<StreamableMessageSource<TrackedEventMessage<?>>, TrackingToken> tepInitialTokenBuilder =
-                getFieldValue(TrackingEventProcessor.class.getDeclaredField("initialTrackingTokenBuilder"), tep);
-        tepInitialTokenBuilder.apply(eventStoreTwo);
-        // In absence of the default Saga Config, the stream starts at the tail
-        verify(eventStoreTwo).createTailToken();
-        verify(eventStoreTwo, times(0)).createHeadToken();
-    }
-
-    @Test
-    void sagaTrackingProcessorConstructionDoesNotPickDefaultSagaProcessorConfigForCustomProcessor()
-            throws NoSuchFieldException {
-=======
+        verify(mockedSourceForVerification).createHeadToken();
+    }
+
+    @Test
     void sagaTrackingProcessorConstructionDoesNotPickDefaultSagaProcessorConfigForCustomProcessor(
             @Mock StreamableMessageSource<TrackedEventMessage<?>> mockedSource,
             @Mock StreamableMessageSource<TrackedEventMessage<?>> mockedSourceForVerification
     ) throws NoSuchFieldException {
->>>>>>> af1ee1d4
         configurer.eventProcessing()
                   .assignProcessingGroup(someGroup -> "custom-processor")
-                  .registerTrackingEventProcessor("custom-processor", config -> eventStoreOne)
+                  .registerTrackingEventProcessor("custom-processor", config -> mockedSource)
                   .registerSaga(CustomSaga.class);
         Configuration config = configurer.start();
 
@@ -727,19 +693,21 @@
 
         Function<StreamableMessageSource<TrackedEventMessage<?>>, TrackingToken> tepInitialTokenBuilder =
                 getFieldValue(TrackingEventProcessor.class.getDeclaredField("initialTrackingTokenBuilder"), tep);
-        tepInitialTokenBuilder.apply(eventStoreTwo);
+        tepInitialTokenBuilder.apply(mockedSourceForVerification);
         // In absence of the default Saga Config, the stream starts at the tail
-        verify(eventStoreTwo).createTailToken();
-        verify(eventStoreTwo, times(0)).createHeadToken();
-    }
-
-    @Test
-    void sagaTrackingProcessorConstructionDoesNotPickDefaultSagaProcessorConfigForCustomTrackingProcessorBuilder()
-            throws NoSuchFieldException {
+        verify(mockedSourceForVerification).createTailToken();
+        verify(mockedSourceForVerification, times(0)).createHeadToken();
+    }
+
+    @Test
+    void sagaTrackingProcessorConstructionDoesNotPickDefaultSagaProcessorConfigForCustomTrackingProcessorBuilder(
+            @Mock StreamableMessageSource<TrackedEventMessage<?>> mockedSource,
+            @Mock StreamableMessageSource<TrackedEventMessage<?>> mockedSourceForVerification
+    ) throws NoSuchFieldException {
         TrackingEventProcessorConfiguration testTepConfig =
                 TrackingEventProcessorConfiguration.forParallelProcessing(3);
         configurer.eventProcessing()
-                  .registerTrackingEventProcessor("ObjectProcessor", config -> eventStoreOne, config -> testTepConfig)
+                  .registerTrackingEventProcessor("ObjectProcessor", config -> mockedSource, config -> testTepConfig)
                   .registerSaga(Object.class);
         Configuration config = configurer.start();
 
@@ -752,20 +720,22 @@
 
         Function<StreamableMessageSource<TrackedEventMessage<?>>, TrackingToken> tepInitialTokenBuilder =
                 getFieldValue(TrackingEventProcessor.class.getDeclaredField("initialTrackingTokenBuilder"), tep);
-        tepInitialTokenBuilder.apply(eventStoreTwo);
+        tepInitialTokenBuilder.apply(mockedSourceForVerification);
         // In absence of the default Saga Config, the stream starts at the tail
-        verify(eventStoreTwo).createTailToken();
-        verify(eventStoreTwo, times(0)).createHeadToken();
-    }
-
-    @Test
-    void sagaTrackingProcessorConstructionDoesNotPickDefaultSagaProcessorConfigForCustomConfigInstance()
-            throws NoSuchFieldException {
+        verify(mockedSourceForVerification).createTailToken();
+        verify(mockedSourceForVerification, times(0)).createHeadToken();
+    }
+
+    @Test
+    void sagaTrackingProcessorConstructionDoesNotPickDefaultSagaProcessorConfigForCustomConfigInstance(
+            @Mock StreamableMessageSource<TrackedEventMessage<?>> mockedSource,
+            @Mock StreamableMessageSource<TrackedEventMessage<?>> mockedSourceForVerification
+    ) throws NoSuchFieldException {
         TrackingEventProcessorConfiguration testTepConfig =
                 TrackingEventProcessorConfiguration.forParallelProcessing(4);
         configurer.eventProcessing()
                   .usingTrackingEventProcessors()
-                  .configureDefaultStreamableMessageSource(config -> eventStoreOne)
+                  .configureDefaultStreamableMessageSource(config -> mockedSource)
                   .registerSaga(Object.class)
                   .registerTrackingEventProcessorConfiguration("ObjectProcessor", config -> testTepConfig);
         Configuration config = configurer.start();
@@ -779,20 +749,22 @@
 
         Function<StreamableMessageSource<TrackedEventMessage<?>>, TrackingToken> tepInitialTokenBuilder =
                 getFieldValue(TrackingEventProcessor.class.getDeclaredField("initialTrackingTokenBuilder"), tep);
-        tepInitialTokenBuilder.apply(eventStoreTwo);
+        tepInitialTokenBuilder.apply(mockedSourceForVerification);
         // In absence of the default Saga Config, the stream starts at the tail
-        verify(eventStoreTwo).createTailToken();
-        verify(eventStoreTwo, times(0)).createHeadToken();
-    }
-
-    @Test
-    void sagaTrackingProcessorConstructionDoesNotPickDefaultSagaProcessorConfigForCustomDefaultConfig()
-            throws NoSuchFieldException {
+        verify(mockedSourceForVerification).createTailToken();
+        verify(mockedSourceForVerification, times(0)).createHeadToken();
+    }
+
+    @Test
+    void sagaTrackingProcessorConstructionDoesNotPickDefaultSagaProcessorConfigForCustomDefaultConfig(
+            @Mock StreamableMessageSource<TrackedEventMessage<?>> mockedSource,
+            @Mock StreamableMessageSource<TrackedEventMessage<?>> mockedSourceForVerification
+    ) throws NoSuchFieldException {
         TrackingEventProcessorConfiguration testTepConfig =
                 TrackingEventProcessorConfiguration.forParallelProcessing(4);
         configurer.eventProcessing()
                   .usingTrackingEventProcessors()
-                  .configureDefaultStreamableMessageSource(config -> eventStoreOne)
+                  .configureDefaultStreamableMessageSource(config -> mockedSource)
                   .registerSaga(Object.class)
                   .registerTrackingEventProcessorConfiguration(config -> testTepConfig);
         Configuration config = configurer.start();
@@ -806,16 +778,13 @@
 
         Function<StreamableMessageSource<TrackedEventMessage<?>>, TrackingToken> tepInitialTokenBuilder =
                 getFieldValue(TrackingEventProcessor.class.getDeclaredField("initialTrackingTokenBuilder"), tep);
-        tepInitialTokenBuilder.apply(eventStoreTwo);
+        tepInitialTokenBuilder.apply(mockedSourceForVerification);
         // In absence of the default Saga Config, the stream starts at the tail
-        verify(eventStoreTwo).createTailToken();
-        verify(eventStoreTwo, times(0)).createHeadToken();
-    }
-
-    @Test
-<<<<<<< HEAD
-    void defaultPooledStreamingEventProcessingConfiguration() {
-=======
+        verify(mockedSourceForVerification).createTailToken();
+        verify(mockedSourceForVerification, times(0)).createHeadToken();
+    }
+
+    @Test
     void sagaPooledStreamingProcessorConstructionUsesDefaultSagaProcessorConfigIfNoCustomizationIsPresent(
             @Mock StreamableMessageSource<TrackedEventMessage<?>> mockedSource,
             @Mock StreamableMessageSource<TrackedEventMessage<?>> mockedSourceForVerification
@@ -971,11 +940,10 @@
     void defaultPooledStreamingEventProcessingConfiguration(
             @Mock StreamableMessageSource<TrackedEventMessage<?>> mockedSource
     ) {
->>>>>>> af1ee1d4
         Object someHandler = new Object();
         configurer.eventProcessing()
                   .usingPooledStreamingEventProcessors()
-                  .configureDefaultStreamableMessageSource(config -> eventStoreOne)
+                  .configureDefaultStreamableMessageSource(config -> mockedSource)
                   .byDefaultAssignTo("default")
                   .registerEventHandler(config -> someHandler)
                   .registerEventHandler(config -> new PooledStreamingEventHandler());
@@ -1036,12 +1004,14 @@
     }
 
     @Test
-    void configurePooledStreamingEventProcessorWithSource() throws NoSuchFieldException, IllegalAccessException {
+    void configurePooledStreamingEventProcessorWithSource(
+            @Mock StreamableMessageSource<TrackedEventMessage<?>> mockedSource
+    ) throws NoSuchFieldException, IllegalAccessException {
         String testName = "pooled-streaming";
         TokenStore testTokenStore = new InMemoryTokenStore();
 
         configurer.eventProcessing()
-                  .registerPooledStreamingEventProcessor(testName, config -> eventStoreOne)
+                  .registerPooledStreamingEventProcessor(testName, config -> mockedSource)
                   .registerEventHandler(config -> new PooledStreamingEventHandler())
                   .registerRollbackConfiguration(testName, config -> RollbackConfigurationType.ANY_THROWABLE)
                   .registerErrorHandler(testName, config -> PropagatingErrorHandler.INSTANCE)
@@ -1061,20 +1031,22 @@
                 getField(AbstractEventProcessor.class, "rollbackConfiguration", result)
         );
         assertEquals(PropagatingErrorHandler.INSTANCE, getField(AbstractEventProcessor.class, "errorHandler", result));
-        assertEquals(eventStoreOne, getField("messageSource", result));
+        assertEquals(mockedSource, getField("messageSource", result));
         assertEquals(testTokenStore, getField("tokenStore", result));
         assertEquals(NoTransactionManager.INSTANCE, getField("transactionManager", result));
     }
 
     @Test
-    void configurePooledStreamingEventProcessorWithConfiguration() throws NoSuchFieldException, IllegalAccessException {
+    void configurePooledStreamingEventProcessorWithConfiguration(
+            @Mock StreamableMessageSource<TrackedEventMessage<?>> mockedSource
+    ) throws NoSuchFieldException, IllegalAccessException {
         String testName = "pooled-streaming";
         int testCapacity = 24;
 
         configurer.eventProcessing()
                   .registerPooledStreamingEventProcessor(
                           testName,
-                          config -> eventStoreOne,
+                          config -> mockedSource,
                           (config, builder) -> builder.maxClaimedSegments(testCapacity)
                   )
                   .registerEventHandler(config -> new PooledStreamingEventHandler());
@@ -1087,12 +1059,13 @@
         assertTrue(optionalResult.isPresent());
         PooledStreamingEventProcessor result = optionalResult.get();
         assertEquals(testCapacity, result.maxCapacity());
-        assertEquals(eventStoreOne, getField("messageSource", result));
-    }
-
-    @Test
-    void registerPooledStreamingEventProcessorConfigurationIsUsedDuringAllPsepConstructions()
-            throws NoSuchFieldException, IllegalAccessException {
+        assertEquals(mockedSource, getField("messageSource", result));
+    }
+
+    @Test
+    void registerPooledStreamingEventProcessorConfigurationIsUsedDuringAllPsepConstructions(
+            @Mock StreamableMessageSource<TrackedEventMessage<?>> mockedSource
+    ) throws NoSuchFieldException, IllegalAccessException {
         String testName = "pooled-streaming";
         int testCapacity = 24;
         Object testHandler = new Object();
@@ -1102,7 +1075,7 @@
                   .registerPooledStreamingEventProcessorConfiguration(
                           (config, builder) -> builder.maxClaimedSegments(testCapacity)
                   )
-                  .configureDefaultStreamableMessageSource(config -> eventStoreOne)
+                  .configureDefaultStreamableMessageSource(config -> mockedSource)
                   .registerEventHandler(config -> new PooledStreamingEventHandler())
                   .byDefaultAssignTo("default")
                   .registerEventHandler(config -> testHandler);
@@ -1115,7 +1088,7 @@
         assertTrue(optionalResult.isPresent());
         PooledStreamingEventProcessor result = optionalResult.get();
         assertEquals(testCapacity, result.maxCapacity());
-        assertEquals(eventStoreOne, getField("messageSource", result));
+        assertEquals(mockedSource, getField("messageSource", result));
 
         optionalResult = config.eventProcessingConfiguration()
                                .eventProcessor("default", PooledStreamingEventProcessor.class);
@@ -1123,19 +1096,20 @@
         assertTrue(optionalResult.isPresent());
         result = optionalResult.get();
         assertEquals(testCapacity, result.maxCapacity());
-        assertEquals(eventStoreOne, getField("messageSource", result));
-    }
-
-    @Test
-    void usingPooledStreamingEventProcessorWithConfigurationIsUsedDuringAllPsepConstructions()
-            throws NoSuchFieldException, IllegalAccessException {
+        assertEquals(mockedSource, getField("messageSource", result));
+    }
+
+    @Test
+    void usingPooledStreamingEventProcessorWithConfigurationIsUsedDuringAllPsepConstructions(
+            @Mock StreamableMessageSource<TrackedEventMessage<?>> mockedSource
+    ) throws NoSuchFieldException, IllegalAccessException {
         String testName = "pooled-streaming";
         int testCapacity = 24;
         Object testHandler = new Object();
 
         configurer.eventProcessing()
                   .usingPooledStreamingEventProcessors((config, builder) -> builder.maxClaimedSegments(testCapacity))
-                  .configureDefaultStreamableMessageSource(config -> eventStoreOne)
+                  .configureDefaultStreamableMessageSource(config -> mockedSource)
                   .registerEventHandler(config -> new PooledStreamingEventHandler())
                   .byDefaultAssignTo("default")
                   .registerEventHandler(config -> testHandler);
@@ -1148,7 +1122,7 @@
         assertTrue(optionalResult.isPresent());
         PooledStreamingEventProcessor result = optionalResult.get();
         assertEquals(testCapacity, result.maxCapacity());
-        assertEquals(eventStoreOne, getField("messageSource", result));
+        assertEquals(mockedSource, getField("messageSource", result));
 
         optionalResult = config.eventProcessingConfiguration()
                                .eventProcessor("default", PooledStreamingEventProcessor.class);
@@ -1156,12 +1130,13 @@
         assertTrue(optionalResult.isPresent());
         result = optionalResult.get();
         assertEquals(testCapacity, result.maxCapacity());
-        assertEquals(eventStoreOne, getField("messageSource", result));
-    }
-
-    @Test
-    void registerPooledStreamingEventProcessorConfigurationForNameIsUsedDuringSpecificPsepConstruction()
-            throws NoSuchFieldException, IllegalAccessException {
+        assertEquals(mockedSource, getField("messageSource", result));
+    }
+
+    @Test
+    void registerPooledStreamingEventProcessorConfigurationForNameIsUsedDuringSpecificPsepConstruction(
+            @Mock StreamableMessageSource<TrackedEventMessage<?>> mockedSource
+    ) throws NoSuchFieldException, IllegalAccessException {
         String testName = "pooled-streaming";
         int testCapacity = 24;
         Object testHandler = new Object();
@@ -1171,7 +1146,7 @@
                   .registerPooledStreamingEventProcessorConfiguration(
                           "pooled-streaming", (config, builder) -> builder.maxClaimedSegments(testCapacity)
                   )
-                  .configureDefaultStreamableMessageSource(config -> eventStoreOne)
+                  .configureDefaultStreamableMessageSource(config -> mockedSource)
                   .registerEventHandler(config -> new PooledStreamingEventHandler())
                   .byDefaultAssignTo("default")
                   .registerEventHandler(config -> testHandler);
@@ -1184,7 +1159,7 @@
         assertTrue(optionalResult.isPresent());
         PooledStreamingEventProcessor result = optionalResult.get();
         assertEquals(testCapacity, result.maxCapacity());
-        assertEquals(eventStoreOne, getField("messageSource", result));
+        assertEquals(mockedSource, getField("messageSource", result));
 
         optionalResult = config.eventProcessingConfiguration()
                                .eventProcessor("default", PooledStreamingEventProcessor.class);
@@ -1192,12 +1167,13 @@
         assertTrue(optionalResult.isPresent());
         result = optionalResult.get();
         assertEquals(Short.MAX_VALUE, result.maxCapacity());
-        assertEquals(eventStoreOne, getField("messageSource", result));
-    }
-
-    @Test
-    void registerPooledStreamingEventProcessorWithConfigurationOverridesDefaultPsepConfiguration()
-            throws NoSuchFieldException, IllegalAccessException {
+        assertEquals(mockedSource, getField("messageSource", result));
+    }
+
+    @Test
+    void registerPooledStreamingEventProcessorWithConfigurationOverridesDefaultPsepConfiguration(
+            @Mock StreamableMessageSource<TrackedEventMessage<?>> mockedSource
+    ) throws NoSuchFieldException, IllegalAccessException {
         String testName = "pooled-streaming";
         int testCapacity = 24;
         int incorrectCapacity = 1745;
@@ -1208,7 +1184,7 @@
                   )
                   .registerPooledStreamingEventProcessor(
                           testName,
-                          config -> eventStoreOne,
+                          config -> mockedSource,
                           (config, builder) -> builder.maxClaimedSegments(testCapacity)
                   )
                   .registerEventHandler(config -> new PooledStreamingEventHandler());
@@ -1221,12 +1197,13 @@
         assertTrue(optionalResult.isPresent());
         PooledStreamingEventProcessor result = optionalResult.get();
         assertEquals(testCapacity, result.maxCapacity());
-        assertEquals(eventStoreOne, getField("messageSource", result));
-    }
-
-    @Test
-    void registerPooledStreamingEventProcessorWithConfigurationOverridesCustomPsepConfiguration()
-            throws NoSuchFieldException, IllegalAccessException {
+        assertEquals(mockedSource, getField("messageSource", result));
+    }
+
+    @Test
+    void registerPooledStreamingEventProcessorWithConfigurationOverridesCustomPsepConfiguration(
+            @Mock StreamableMessageSource<TrackedEventMessage<?>> mockedSource
+    ) throws NoSuchFieldException, IllegalAccessException {
         String testName = "pooled-streaming";
         int testCapacity = 24;
         int wrongCapacity = 42;
@@ -1241,7 +1218,7 @@
                   )
                   .registerPooledStreamingEventProcessor(
                           testName,
-                          config -> eventStoreOne,
+                          config -> mockedSource,
                           (config, builder) -> builder.maxClaimedSegments(testCapacity)
                   )
                   .registerEventHandler(config -> new PooledStreamingEventHandler());
@@ -1254,7 +1231,7 @@
         assertTrue(optionalResult.isPresent());
         PooledStreamingEventProcessor result = optionalResult.get();
         assertEquals(testCapacity, result.maxCapacity());
-        assertEquals(eventStoreOne, getField("messageSource", result));
+        assertEquals(mockedSource, getField("messageSource", result));
         assertEquals(100, (int) getField("batchSize", result));
     }
 
@@ -1520,101 +1497,6 @@
         assertTrue(optionalDeadLetterProcessor.isPresent());
         assertFalse(eventProcessingConfig.sequencedDeadLetterProcessor(otherProcessingGroup).isPresent());
         assertFalse(eventProcessingConfig.sequencedDeadLetterProcessor("non-existing-group").isPresent());
-    }
-
-    @Test
-    void interceptorsOnDeadLetterProcessorShouldBePresent(
-            @Mock SequencedDeadLetterQueue<EventMessage<?>> deadLetterQueue
-    ) throws NoSuchFieldException, IllegalAccessException {
-        String processingGroup = "pooled-streaming";
-        StubInterceptor interceptor1 = new StubInterceptor();
-        StubInterceptor interceptor2 = new StubInterceptor();
-
-        configurer.configureEmbeddedEventStore(c -> new InMemoryEventStorageEngine())
-                  .eventProcessing()
-                  .registerPooledStreamingEventProcessor(processingGroup)
-                  .registerEventHandler(config -> new PooledStreamingEventHandler())
-                  .registerDeadLetterQueue(processingGroup, c -> deadLetterQueue)
-                  .registerTransactionManager(processingGroup, c -> NoTransactionManager.INSTANCE)
-                  .registerHandlerInterceptor(processingGroup, c -> interceptor1)
-                  .registerDefaultHandlerInterceptor((c, n) -> interceptor2);
-        ;
-
-        Configuration config = configurer.start();
-        EventProcessingConfiguration eventProcessingConfig = config.eventProcessingConfiguration();
-
-        Optional<SequencedDeadLetterProcessor<EventMessage<?>>> optionalDeadLetterProcessor =
-                eventProcessingConfig.sequencedDeadLetterProcessor(processingGroup);
-        assertTrue(optionalDeadLetterProcessor.isPresent());
-        List<MessageHandlerInterceptor<?>> interceptors = getField("interceptors", optionalDeadLetterProcessor.get());
-        assertEquals(3, interceptors.size());
-    }
-
-    @Test
-    void registerDeadLetterQueueProviderConstructsDeadLetteringEventHandlerInvoker(
-            @Mock SequencedDeadLetterQueue<EventMessage<?>> deadLetterQueue
-    ) throws NoSuchFieldException, IllegalAccessException {
-        String processingGroup = "pooled-streaming";
-
-        configurer.configureEmbeddedEventStore(c -> new InMemoryEventStorageEngine())
-                  .eventProcessing()
-                  .registerPooledStreamingEventProcessor(processingGroup)
-                  .registerEventHandler(config -> new PooledStreamingEventHandler())
-                  .registerDeadLetterQueueProvider(p -> c -> deadLetterQueue)
-                  .registerTransactionManager(processingGroup, c -> NoTransactionManager.INSTANCE);
-        Configuration config = configurer.start();
-
-        Optional<EnqueuePolicy<EventMessage<?>>> optionalPolicy = config.eventProcessingConfiguration()
-                                                                        .deadLetterPolicy(processingGroup);
-        assertTrue(optionalPolicy.isPresent());
-        EnqueuePolicy<EventMessage<?>> expectedPolicy = optionalPolicy.get();
-
-        Optional<SequencedDeadLetterQueue<EventMessage<?>>> configuredDlq =
-                config.eventProcessingConfiguration().deadLetterQueue(processingGroup);
-        assertTrue(configuredDlq.isPresent());
-        assertEquals(deadLetterQueue, configuredDlq.get());
-
-        Optional<PooledStreamingEventProcessor> optionalProcessor =
-                config.eventProcessingConfiguration()
-                      .eventProcessor(processingGroup, PooledStreamingEventProcessor.class);
-        assertTrue(optionalProcessor.isPresent());
-        PooledStreamingEventProcessor resultProcessor = optionalProcessor.get();
-
-        EventHandlerInvoker resultInvoker =
-                getField(AbstractEventProcessor.class, "eventHandlerInvoker", resultProcessor);
-        assertEquals(MultiEventHandlerInvoker.class, resultInvoker.getClass());
-
-        MultiEventHandlerInvoker resultMultiInvoker = ((MultiEventHandlerInvoker) resultInvoker);
-        List<EventHandlerInvoker> delegates = getField("delegates", resultMultiInvoker);
-        assertFalse(delegates.isEmpty());
-        DeadLetteringEventHandlerInvoker resultDeadLetteringInvoker =
-                ((DeadLetteringEventHandlerInvoker) delegates.get(0));
-
-        assertEquals(deadLetterQueue, getField("queue", resultDeadLetteringInvoker));
-        assertEquals(expectedPolicy, getField("enqueuePolicy", resultDeadLetteringInvoker));
-        assertEquals(NoTransactionManager.INSTANCE, getField("transactionManager", resultDeadLetteringInvoker));
-    }
-
-    @Test
-    void whenADeadLetterHasBeenRegisteredForASpecificGroupItWillBeUsedInsteadOfTheGenericOne(
-            @Mock SequencedDeadLetterQueue<EventMessage<?>> specificDeadLetterQueue,
-            @Mock SequencedDeadLetterQueue<EventMessage<?>> genericDeadLetterQueue
-    ) {
-        String processingGroup = "pooled-streaming";
-
-        configurer.configureEmbeddedEventStore(c -> new InMemoryEventStorageEngine())
-                  .eventProcessing()
-                  .registerPooledStreamingEventProcessor(processingGroup)
-                  .registerEventHandler(config -> new PooledStreamingEventHandler())
-                  .registerDeadLetterQueue(processingGroup, c -> specificDeadLetterQueue)
-                  .registerDeadLetterQueueProvider(p -> c -> genericDeadLetterQueue)
-                  .registerTransactionManager(processingGroup, c -> NoTransactionManager.INSTANCE);
-        Configuration config = configurer.start();
-
-        Optional<SequencedDeadLetterQueue<EventMessage<?>>> configuredDlq =
-                config.eventProcessingConfiguration().deadLetterQueue(processingGroup);
-        assertTrue(configuredDlq.isPresent());
-        assertEquals(specificDeadLetterQueue, configuredDlq.get());
     }
 
     private <O, R> R getField(String fieldName, O object) throws NoSuchFieldException, IllegalAccessException {
@@ -1736,7 +1618,6 @@
     }
 
     private static class StubInterceptor implements MessageHandlerInterceptor<EventMessage<?>> {
-
         @Override
         public Object handle(@Nonnull UnitOfWork<? extends EventMessage<?>> unitOfWork,
                              @Nonnull InterceptorChain interceptorChain)
