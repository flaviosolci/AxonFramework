--- conflicted
+++ resolved
@@ -99,7 +99,6 @@
     /**
      * Instantiate a Builder to be able to create a {@link AxonServerEventStore}.
      * <p>
-<<<<<<< HEAD
      * The main goal of this Builder is to instantiate an AxonServer specific {@link EventStorageEngine}. The properties
      * which may be provided through this Builder are thus all used to end up with that EventStorageEngine
      * implementation. An EventStorageEngine may be provided directly however, although we encourage the usage of the
@@ -109,28 +108,6 @@
      * to a XStreamSerializer and the {@link EventUpcaster} defaults to a {@link NoOpEventUpcaster}.
      * The {@link AxonServerConfiguration} and {@link PlatformConnectionManager} are <b>hard requirements</b> if no
      * EventStorageEngine is provided directly.
-=======
-     * The Event Store will delay creating the connection until the first activity takes place.
-     *
-     * @param configuration             the configuration describing the servers to connect with and how to manage flow
-     *                                  control
-     * @param platformConnectionManager manager for connections to AxonServer platform
-     * @param serializer                a {@link Serializer} used to de/serialize Event payloads, Meta Data and
-     *                                  Snapshots with
-     * @param upcasterChain             the upcaster to modify received Event representations with
-     */
-    public AxonServerEventStore(AxonServerConfiguration configuration,
-                                PlatformConnectionManager platformConnectionManager,
-                                Serializer serializer,
-                                EventUpcaster upcasterChain) {
-        this(configuration, platformConnectionManager, serializer, serializer, upcasterChain);
-    }
-
-    /**
-     * Initialize the {@link org.axonframework.eventsourcing.eventstore.EventStore} using the given
-     * {@code configuration}, snapshot {@link Serializer}, event Serializer and {@code upcasterChain}. Allows for
-     * different serializers for snapshots and events (required for AxonFramework 3.3 or higher).
->>>>>>> d10a13ca
      *
      * @return a Builder to be able to create a {@link AxonServerEventStore}
      */
