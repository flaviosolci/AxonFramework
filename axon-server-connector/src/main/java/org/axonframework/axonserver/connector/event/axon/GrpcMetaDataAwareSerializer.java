--- conflicted
+++ resolved
@@ -23,11 +23,8 @@
 import org.axonframework.serialization.Serializer;
 
 import java.util.Map;
-<<<<<<< HEAD
+import java.util.Objects;
 import javax.annotation.Nonnull;
-=======
-import java.util.Objects;
->>>>>>> bfe98e27
 
 /**
  * Wrapper around standard Axon Framework serializer that can deserialize Metadata from AxonServer events.
