/*
 * Copyright (c) 2010-2019. Axon Framework
 *
 * Licensed under the Apache License, Version 2.0 (the "License");
 * you may not use this file except in compliance with the License.
 * You may obtain a copy of the License at
 *
 *     http://www.apache.org/licenses/LICENSE-2.0
 *
 * Unless required by applicable law or agreed to in writing, software
 * distributed under the License is distributed on an "AS IS" BASIS,
 * WITHOUT WARRANTIES OR CONDITIONS OF ANY KIND, either express or implied.
 * See the License for the specific language governing permissions and
 * limitations under the License.
 */

package org.axonframework.axonserver.connector;

import io.axoniq.axonserver.grpc.command.CommandProviderInbound;
import io.axoniq.axonserver.grpc.command.CommandProviderOutbound;
import io.axoniq.axonserver.grpc.command.CommandServiceGrpc;
import io.axoniq.axonserver.grpc.control.ClientIdentification;
import io.axoniq.axonserver.grpc.control.NodeInfo;
import io.axoniq.axonserver.grpc.control.PlatformInboundInstruction;
import io.axoniq.axonserver.grpc.control.PlatformInfo;
import io.axoniq.axonserver.grpc.control.PlatformOutboundInstruction;
import io.axoniq.axonserver.grpc.control.PlatformServiceGrpc;
import io.axoniq.axonserver.grpc.query.QueryProviderInbound;
import io.axoniq.axonserver.grpc.query.QueryProviderOutbound;
import io.axoniq.axonserver.grpc.query.QueryServiceGrpc;
import io.grpc.Channel;
import io.grpc.ClientInterceptor;
import io.grpc.ManagedChannel;
import io.grpc.Status;
import io.grpc.StatusRuntimeException;
import io.grpc.netty.GrpcSslContexts;
import io.grpc.netty.NettyChannelBuilder;
import io.grpc.stub.StreamObserver;
import io.netty.handler.ssl.SslContext;
import org.axonframework.axonserver.connector.util.ContextAddingInterceptor;
import org.axonframework.axonserver.connector.util.GrpcBufferingInterceptor;
import org.axonframework.axonserver.connector.util.TokenAddingInterceptor;
import org.axonframework.axonserver.connector.util.UpstreamAwareStreamObserver;
import org.axonframework.common.AxonThreadFactory;
import org.axonframework.config.TagsConfiguration;
import org.slf4j.Logger;
import org.slf4j.LoggerFactory;

import java.io.File;
import java.io.IOException;
import java.io.InputStream;
import java.util.ArrayDeque;
import java.util.Collection;
import java.util.EnumMap;
import java.util.LinkedList;
import java.util.List;
import java.util.Map;
import java.util.concurrent.CopyOnWriteArrayList;
import java.util.concurrent.Executors;
import java.util.concurrent.ScheduledExecutorService;
import java.util.concurrent.ScheduledFuture;
import java.util.concurrent.TimeUnit;
import java.util.function.Consumer;
import java.util.function.Function;
import javax.net.ssl.SSLException;

/**
 * @author Marc Gathier
 */
public class AxonServerConnectionManager {
    private static final Logger logger = LoggerFactory.getLogger(AxonServerConnectionManager.class);
    private final ScheduledExecutorService scheduler = Executors.newScheduledThreadPool(1, new AxonThreadFactory("AxonServerConnector") {
        @Override
        public Thread newThread(Runnable r) {
            Thread thread = super.newThread(r);
            thread.setDaemon(true);
            return thread;
        }
    });
    private final Map<String, ManagedChannel> channels = new ConcurrentHashMap<>();
    private final Map<String, ScheduledFuture<?>> reconnectTasks = new ConcurrentHashMap<>();
    private final List<Consumer<String>> disconnectListeners = new CopyOnWriteArrayList<>();
    private final List<Function<Consumer<String>, Consumer<String>>> reconnectInterceptors = new CopyOnWriteArrayList<>();
    private final List<Consumer<String>> reconnectListeners = new CopyOnWriteArrayList<>();
    private final AxonServerConfiguration connectInformation;
    private final TagsConfiguration tagsConfiguration;
    private final Map<String, Collection<Consumer<PlatformOutboundInstruction>>> handlers = new ConcurrentHashMap<>();
    private volatile boolean shutdown;
    private Map<String, StreamObserver<PlatformInboundInstruction>> instructionStreams = new ConcurrentHashMap<>();

    /**
     * Initializes the Axon Server Connection Manager with the connect information. The empty tags configuration is used
     * in this case.
     *
     * @param connectInformation Axon Server Configuration
     */
    public AxonServerConnectionManager(AxonServerConfiguration connectInformation) {
        this(connectInformation, new TagsConfiguration());
    }

    /**
     * Initializes the Axon Server Connection Manager with connect information and tags configuration.
     *
     * @param connectInformation Axon Server Configuration
     * @param tagsConfiguration  Tags Configuration
     */
    public AxonServerConnectionManager(AxonServerConfiguration connectInformation,
                                       TagsConfiguration tagsConfiguration) {
        this.connectInformation = connectInformation;
        this.tagsConfiguration = tagsConfiguration;
    }

    /**
     * Returns a Channel for the default context, opening one if necessary.
     *
     * @return a Channel for the default context
     */
    public Channel getChannel() {
        return getChannel(getDefaultContext());
    }

    /**
     * Returns the connection for the given {@code context}, opening one if necessary
     *
     * @param context The context for which to open a connection
     * @return a Channel for the given {@code context}
     */
    public synchronized Channel getChannel(String context) {
        checkConnectionState(context);
        final ManagedChannel channel = channels.get(context);
        if (channel == null || channel.isShutdown()) {
            channels.remove(context);
            logger.info("Connecting using {}...", connectInformation.isSslEnabled() ? "TLS" : "unencrypted connection");
            boolean unavailable = false;
            for (NodeInfo nodeInfo : connectInformation.routingServers()) {
                ManagedChannel candidate = createChannel(nodeInfo.getHostName(), nodeInfo.getGrpcPort());
                PlatformServiceGrpc.PlatformServiceBlockingStub stub = PlatformServiceGrpc.newBlockingStub(candidate)
                                                                                          .withInterceptors(new ContextAddingInterceptor(connectInformation.getContext()), new TokenAddingInterceptor(connectInformation.getToken()));
                try {
                    ClientIdentification clientIdentification =
                            ClientIdentification.newBuilder()
                                                .setClientId(connectInformation.getClientId())
                                                .setComponentName(connectInformation.getComponentName())
                                                .putAllTags(tagsConfiguration.getTags())
                                                .build();

                    PlatformInfo clusterInfo = stub.getPlatformServer(clientIdentification);
                    if (isPrimary(nodeInfo, clusterInfo)) {
                        channels.put(context, candidate);
                    } else {
                        shutdown(candidate);
                        logger.info("Connecting to {} ({}:{})", clusterInfo.getPrimary().getNodeName(),
                                    clusterInfo.getPrimary().getHostName(),
                                    clusterInfo.getPrimary().getGrpcPort());
                        channels.put(context, createChannel(clusterInfo.getPrimary().getHostName(), clusterInfo.getPrimary().getGrpcPort()));
                    }
                    startInstructionStream(context, clusterInfo.getPrimary().getNodeName());
                    unavailable = false;
                    logger.info("Re-subscribing commands and queries");
<<<<<<< HEAD
                    reconnectListeners.forEach(rl -> rl.accept(context));
=======
                    reconnectListeners.forEach(action -> scheduler.schedule(action::run, 100, TimeUnit.MILLISECONDS));
>>>>>>> e4985d38
                    break;
                } catch (StatusRuntimeException sre) {
                    shutdown(candidate);
                    logger.warn("Connecting to AxonServer node {}:{} failed: {}", nodeInfo.getHostName(), nodeInfo.getGrpcPort(), sre.getMessage());
                    if (sre.getStatus().getCode().equals(Status.Code.UNAVAILABLE)) {
                        unavailable = true;
                    }
                }
            }
            if (unavailable) {
                if (!connectInformation.getSuppressDownloadMessage()) {
                    connectInformation.setSuppressDownloadMessage(true);
                    writeDownloadMessage();
                }
                scheduleReconnect(context, false);
                throw new AxonServerException(ErrorCode.CONNECTION_FAILED.errorCode(), "No connection to AxonServer available");
            } else if (!connectInformation.getSuppressDownloadMessage()) {
                connectInformation.setSuppressDownloadMessage(true);
            }
        }
        return intercepted(context, channels.get(context));
    }

    private Channel intercepted(String context, Channel candidate) {
        return ClientInterceptors.intercept(candidate,
                                            new TokenAddingInterceptor(connectInformation.getToken()),
                                            new ContextAddingInterceptor(context));
    }

    private void checkConnectionState(String context) {
        if (shutdown) {
            throw new AxonServerException(ErrorCode.CONNECTION_FAILED.errorCode(), "Shutdown in progress");
        }

        ScheduledFuture<?> reconnectTask = reconnectTasks.get(context);
        if (reconnectTask != null && !reconnectTask.isDone()) {
            throw new AxonServerException(ErrorCode.CONNECTION_FAILED.errorCode(),
                                          "No connection to AxonServer available");
        }
    }

    private void writeDownloadMessage() {
        try (InputStream in = getClass().getClassLoader().getResourceAsStream("axonserver_download.txt")) {
            byte[] buffer = new byte[1024];
            int read;
            while (in != null && (read = in.read(buffer, 0, 1024)) >= 0) {
                System.out.write(buffer, 0, read);
            }
        } catch (IOException e) {
            logger.debug("Unable to write download advice. You're on your own now.", e);
        }
    }

    private void shutdown(ManagedChannel managedChannel) {
        try {
            managedChannel.shutdownNow().awaitTermination(1, TimeUnit.SECONDS);
        } catch (InterruptedException e) {
            Thread.currentThread().interrupt();
            logger.debug("Interrupted during shutdown");
        }
    }

    private boolean isPrimary(NodeInfo nodeInfo, PlatformInfo clusterInfo) {
        if (clusterInfo.getSameConnection()) {
            return true;
        }
        return clusterInfo.getPrimary().getGrpcPort() == nodeInfo.getGrpcPort() && clusterInfo.getPrimary().getHostName().equals(nodeInfo.getHostName());
    }

    private ManagedChannel createChannel(String hostName, int port) {
        NettyChannelBuilder builder = NettyChannelBuilder.forAddress(hostName, port);

        if (connectInformation.getKeepAliveTime() > 0) {
            builder.keepAliveTime(connectInformation.getKeepAliveTime(), TimeUnit.MILLISECONDS)
                   .keepAliveTimeout(connectInformation.getKeepAliveTimeout(), TimeUnit.MILLISECONDS)
                   .keepAliveWithoutCalls(true);
        }

        if (connectInformation.getMaxMessageSize() > 0) {
            builder.maxInboundMessageSize(connectInformation.getMaxMessageSize());
        }
        if (connectInformation.isSslEnabled()) {
            try {
                if (connectInformation.getCertFile() != null) {
                    File certFile = new File(connectInformation.getCertFile());
                    if (!certFile.exists()) {
                        throw new RuntimeException("Certificate file " + connectInformation.getCertFile() + " does not exist");
                    }
                    SslContext sslContext = GrpcSslContexts.forClient()
                                                           .trustManager(new File(connectInformation.getCertFile()))
                                                           .build();
                    builder.sslContext(sslContext);
                }
            } catch (SSLException e) {
                throw new RuntimeException("Couldn't set up SSL context", e);
            }
        } else {
            builder.usePlaintext();
        }
        builder.intercept(new GrpcBufferingInterceptor(connectInformation.getMaxGrpcBufferedMessages()));
        return builder.build();
    }

<<<<<<< HEAD
    private synchronized void startInstructionStream(String context, String name) {
        logger.debug("Start instruction stream to node {} for context {}", name, context);
        SynchronizedStreamObserver<PlatformInboundInstruction> inputStream = new SynchronizedStreamObserver<>(
                PlatformServiceGrpc.newStub(intercepted(
                        context, channels.get(context)))
                                   .openStream(new UpstreamAwareStreamObserver<PlatformOutboundInstruction>() {
                                       @Override
                                       public void onNext(PlatformOutboundInstruction messagePlatformOutboundInstruction) {
                                           handlers.getOrDefault(context, Collections.emptyList())
                                                   .forEach(consumer -> consumer.accept(messagePlatformOutboundInstruction));

                                           switch (messagePlatformOutboundInstruction.getRequestCase()) {
                                               case NODE_NOTIFICATION:
                                                   logger.debug("Received: {}", messagePlatformOutboundInstruction.getNodeNotification());
                                                   break;
                                               case REQUEST_RECONNECT:
                                                   Consumer<String> reconnect = (c) -> {
                                                       disconnectListeners.forEach(rl -> rl.accept(c));
                                                       getRequestStream().onCompleted();
                                                       scheduleReconnect(context, true);
                                                   };
                                                   for (Function<Consumer<String>, Consumer<String>> interceptor : reconnectInterceptors) {
                                                       reconnect = interceptor.apply(reconnect);
                                                   }
                                                   reconnect.accept(context);
                                                   break;
                                               case REQUEST_NOT_SET:

                                                   break;
                                           }
                                       }

                                       @Override
                                       public void onError(Throwable throwable) {
                                           logger.debug("Lost instruction stream from {} - {}", name, throwable.getMessage());
                                           disconnectListeners.forEach(rl -> rl.accept(context));
                                           if (throwable instanceof StatusRuntimeException) {
                                               StatusRuntimeException sre = (StatusRuntimeException) throwable;
                                               if (sre.getStatus().getCode().equals(Status.Code.PERMISSION_DENIED)) {
                                                   return;
                                               }
                                           }
                                           scheduleReconnect(context, true);
                                       }

                                       @Override
                                       public void onCompleted() {
                                           logger.info("Closed instruction stream to {}", name);
                                           disconnectListeners.forEach(rl -> rl.accept(context));
                                           scheduleReconnect(context, true);
                                       }
                                   }));
        ClientIdentification client = ClientIdentification.newBuilder()
                                                          .setClientId(connectInformation.getClientId())
                                                          .setComponentName(connectInformation.getComponentName())
                                                          .putAllTags(tagsConfiguration.getTags()).build();
=======
    private synchronized void startInstructionStream(String name) {
        logger.debug("Start instruction stream to {}", name);
        inputStream = new SynchronizedStreamObserver<>(PlatformServiceGrpc.newStub(channel)
                                                                        .withInterceptors(new ContextAddingInterceptor(connectInformation.getContext()), new TokenAddingInterceptor(connectInformation.getToken()))
                                                                        .openStream(new StreamObserver<PlatformOutboundInstruction>() {
                    @Override
                    public void onNext(PlatformOutboundInstruction messagePlatformOutboundInstruction) {
                        handlers.getOrDefault(messagePlatformOutboundInstruction.getRequestCase(), new ArrayDeque<>())
                                .forEach(consumer -> consumer.accept(messagePlatformOutboundInstruction));

                        switch (messagePlatformOutboundInstruction.getRequestCase()) {
                            case NODE_NOTIFICATION:
                                logger.debug("Received: {}", messagePlatformOutboundInstruction.getNodeNotification());
                                break;
                            case REQUEST_RECONNECT:
                                Runnable reconnect = () -> {
                                    disconnectListeners.forEach(Runnable::run);
                                    inputStream.onCompleted();
                                    scheduleReconnect(true);
                                };
                                for (Function<Runnable,Runnable> interceptor : reconnectInterceptors) {
                                    reconnect = interceptor.apply(reconnect);
                                }
                                reconnect.run();
                                break;
                            case REQUEST_NOT_SET:

                                break;
                        }
                    }

                    @Override
                    public void onError(Throwable throwable) {
                        logger.warn("Lost instruction stream from {} - {}", name, throwable.getMessage());
                        disconnectListeners.forEach(Runnable::run);
                        if( throwable instanceof StatusRuntimeException) {
                            StatusRuntimeException sre = (StatusRuntimeException)throwable;
                            if( sre.getStatus().getCode().equals(Status.Code.PERMISSION_DENIED)) return;
                        }
                        scheduleReconnect(true);
                    }

                    @Override
                    public void onCompleted() {
                        logger.info("Closed instruction stream to {}", name);
                        disconnectListeners.forEach(Runnable::run);
                        scheduleReconnect(true);
                    }
                }));
        ClientIdentification client = ClientIdentification
                .newBuilder()
                .setClientId(connectInformation.getClientId())
                .setComponentName(connectInformation.getComponentName())
                .putAllTags(tagsConfiguration.getTags()).build();
>>>>>>> e4985d38
        inputStream.onNext(PlatformInboundInstruction.newBuilder().setRegister(client).build());
        StreamObserver<PlatformInboundInstruction> existingStream = instructionStreams.put(context, inputStream);
        if (existingStream != null) {
            existingStream.onCompleted();
        }
    }

    private synchronized void tryReconnect(String context) {
        if (channels.containsKey(context) || shutdown) {
            return;
        }
        try {
            reconnectTasks.remove(context);
            getChannel(context);
        } catch (Exception ignored) {
        }
    }

    /**
     * Registers a reconnect listener for the given {@code context}, to execute given {@code action} when a reconnection
     * happens for that context.
     *
     * @param context The context to register the reconnect listener for
     * @param action  The action to perform when a connection is re-established
     */
    public void addReconnectListener(String context, Runnable action) {
        addReconnectListener(c -> {
            if (context.equals(c)) {
                action.run();
            }
        });
    }

    /**
     * Registers a listener to execute given {@code action} when the connection for given {@code context} is
     * disconnected.
     *
     * @param context The context to register the disconnect listener for
     * @param action  The action to execute when disconnected
     */
    public void addDisconnectListener(String context, Runnable action) {
        addDisconnectListener(c -> {
            if (context.equals(c)) {
                action.run();
            }
        });
    }

    /**
     * Registers a reconnect listener that executes given {@code} action when a connection is re-established. The
     * parameter of the invoked {@code action} is the name of the context for which the application was lost.
     *
     * @param action the action to perform
     */
    public void addReconnectListener(Consumer<String> action) {
        reconnectListeners.add(action);
    }

    /**
     * Registers a disconnect listener that executes given {@code} action when a connection is disconnected. The
     * parameter of the invoked {@code action} is the name of the context for which the application was lost.
     *
     * @param action the action to perform
     */
    public void addDisconnectListener(Consumer<String> action) {
        disconnectListeners.add(action);
    }

    /**
     * Registers an interceptor that may alter the behavior on an incoming "reconnect request" from the server. This
     * request occurs when AxonServer requests connections to be established on another node than the current one.
     * <p>
     * The registered interceptor may deny these requests by blocking the call to the input Consumer.
     *
     * @param interceptor A function altering the original reconnect request
     */
    public void addReconnectInterceptor(Function<Consumer<String>, Consumer<String>> interceptor) {
        reconnectInterceptors.add(interceptor);
    }

    private synchronized void scheduleReconnect(String context, boolean immediate) {
        ScheduledFuture<?> reconnectTask = reconnectTasks.get(context);
        ManagedChannel channel = channels.get(context);
        if (!shutdown && (reconnectTask == null || reconnectTask.isDone())) {
            if (channel != null) {
                try {
                    channel.shutdownNow().awaitTermination(1, TimeUnit.SECONDS);
                } catch (Exception ignored) {

                }
            }
            channels.remove(context);
            reconnectTasks.put(context, scheduler.schedule(() -> tryReconnect(context), immediate ? 100 : 5000, TimeUnit.MILLISECONDS));
        }
    }

    /**
     * Opens a Stream for incoming commands from AxonServer in the given {@code context}
     *
     * @param context                   The context to open the stream for
     * @param commandsFromRoutingServer The callback to invoke with incoming messages
     * @return The stream to send command subscription instructions and execution results to AxonServer
     */
    public StreamObserver<CommandProviderOutbound> getCommandStream(String context, StreamObserver<CommandProviderInbound> commandsFromRoutingServer) {
        return CommandServiceGrpc.newStub(getChannel(context))
                                 .openStream(commandsFromRoutingServer);
    }


    /**
     * Opens a Stream for incoming queries from AxonServer in the given {@code context}
     *
     * @param context                            The context to open the stream for
     * @param queryProviderInboundStreamObserver The callback to invoke with incoming messages
     * @return The stream to send query subscription instructions and responses to AxonServer
     */
    public StreamObserver<QueryProviderOutbound> getQueryStream(String context, StreamObserver<QueryProviderInbound> queryProviderInboundStreamObserver) {
        return QueryServiceGrpc.newStub(getChannel(context))
                               .openStream(queryProviderInboundStreamObserver);
    }

    @Deprecated
    public void onOutboundInstruction(PlatformOutboundInstruction.RequestCase requestCase, Consumer<PlatformOutboundInstruction> consumer) {
        onOutboundInstruction(getDefaultContext(), requestCase, consumer);
    }

    /**
     * Registers a handler to handle instructions from AxonServer
     *
     * @param context     The context for which the instruction is intended
     * @param requestCase The type of instruction to respond to
     * @param consumer    The handler of the instruction
     */
    public void onOutboundInstruction(String context, PlatformOutboundInstruction.RequestCase requestCase, Consumer<PlatformOutboundInstruction> consumer) {
        this.handlers.computeIfAbsent(context, (rc) -> new LinkedList<>()).add(i -> {
            if (i.getRequestCase().equals(requestCase)) {
                consumer.accept(i);
            }
        });
    }

    /**
     * Send the given {@code instruction} for given {@code context} to AxonServer.
     *
     * @param context     The context for which the instruction is intended
     * @param instruction The message containing information for AxonServer to process
     */
    public void send(String context, PlatformInboundInstruction instruction) {
        if (getChannel(context) != null) {
            instructionStreams.get(context).onNext(instruction);
        }
    }

    /**
     * Stops the Connection Manager, closing any active connections and preventing new connections from being created.
     */
    public void shutdown() {
        shutdown = true;
        disconnect();
        scheduler.shutdown();
    }

    /**
     * Disconnects any active connection for the given {@code context}, forcing a new connection to be established when
     * one is requested.
     *
     * @param context The context for which the connection must be disconnected
     */
    public void disconnect(String context) {
        ManagedChannel channel = channels.get(context);
        if (channel != null) {
            shutdown(channel);
        }
    }

    /**
     * Disconnects any active connection, forcing a new connection to be established when one is requested.
     */
    public void disconnect() {
        channels.forEach((k, v) -> shutdown(v));
    }

    /**
     * Returns the name of the default context
     *
     * @return the name of the default context
     */
    public String getDefaultContext() {
        return connectInformation.getContext();
    }
}<|MERGE_RESOLUTION|>--- conflicted
+++ resolved
@@ -68,15 +68,20 @@
  * @author Marc Gathier
  */
 public class AxonServerConnectionManager {
+
     private static final Logger logger = LoggerFactory.getLogger(AxonServerConnectionManager.class);
-    private final ScheduledExecutorService scheduler = Executors.newScheduledThreadPool(1, new AxonThreadFactory("AxonServerConnector") {
-        @Override
-        public Thread newThread(Runnable r) {
-            Thread thread = super.newThread(r);
-            thread.setDaemon(true);
-            return thread;
-        }
-    });
+    private final ScheduledExecutorService scheduler = Executors.newScheduledThreadPool(1,
+                                                                                        new AxonThreadFactory(
+                                                                                                "AxonServerConnector") {
+                                                                                            @Override
+                                                                                            public Thread newThread(
+                                                                                                    Runnable r) {
+                                                                                                Thread thread = super
+                                                                                                        .newThread(r);
+                                                                                                thread.setDaemon(true);
+                                                                                                return thread;
+                                                                                            }
+                                                                                        });
     private final Map<String, ManagedChannel> channels = new ConcurrentHashMap<>();
     private final Map<String, ScheduledFuture<?>> reconnectTasks = new ConcurrentHashMap<>();
     private final List<Consumer<String>> disconnectListeners = new CopyOnWriteArrayList<>();
@@ -135,7 +140,12 @@
             for (NodeInfo nodeInfo : connectInformation.routingServers()) {
                 ManagedChannel candidate = createChannel(nodeInfo.getHostName(), nodeInfo.getGrpcPort());
                 PlatformServiceGrpc.PlatformServiceBlockingStub stub = PlatformServiceGrpc.newBlockingStub(candidate)
-                                                                                          .withInterceptors(new ContextAddingInterceptor(connectInformation.getContext()), new TokenAddingInterceptor(connectInformation.getToken()));
+                                                                                          .withInterceptors(new ContextAddingInterceptor(
+                                                                                                                    connectInformation
+                                                                                                                            .getContext()),
+                                                                                                            new TokenAddingInterceptor(
+                                                                                                                    connectInformation
+                                                                                                                            .getToken()));
                 try {
                     ClientIdentification clientIdentification =
                             ClientIdentification.newBuilder()
@@ -152,20 +162,23 @@
                         logger.info("Connecting to {} ({}:{})", clusterInfo.getPrimary().getNodeName(),
                                     clusterInfo.getPrimary().getHostName(),
                                     clusterInfo.getPrimary().getGrpcPort());
-                        channels.put(context, createChannel(clusterInfo.getPrimary().getHostName(), clusterInfo.getPrimary().getGrpcPort()));
+                        channels.put(context,
+                                     createChannel(clusterInfo.getPrimary().getHostName(),
+                                                   clusterInfo.getPrimary().getGrpcPort()));
                     }
                     startInstructionStream(context, clusterInfo.getPrimary().getNodeName());
                     unavailable = false;
                     logger.info("Re-subscribing commands and queries");
-<<<<<<< HEAD
-                    reconnectListeners.forEach(rl -> rl.accept(context));
-=======
-                    reconnectListeners.forEach(action -> scheduler.schedule(action::run, 100, TimeUnit.MILLISECONDS));
->>>>>>> e4985d38
+                    reconnectListeners.forEach(
+                            action -> scheduler.schedule(rl -> rl.accept(context), 100, TimeUnit.MILLISECONDS)
+                    );
                     break;
                 } catch (StatusRuntimeException sre) {
                     shutdown(candidate);
-                    logger.warn("Connecting to AxonServer node {}:{} failed: {}", nodeInfo.getHostName(), nodeInfo.getGrpcPort(), sre.getMessage());
+                    logger.warn("Connecting to AxonServer node {}:{} failed: {}",
+                                nodeInfo.getHostName(),
+                                nodeInfo.getGrpcPort(),
+                                sre.getMessage());
                     if (sre.getStatus().getCode().equals(Status.Code.UNAVAILABLE)) {
                         unavailable = true;
                     }
@@ -177,7 +190,8 @@
                     writeDownloadMessage();
                 }
                 scheduleReconnect(context, false);
-                throw new AxonServerException(ErrorCode.CONNECTION_FAILED.errorCode(), "No connection to AxonServer available");
+                throw new AxonServerException(ErrorCode.CONNECTION_FAILED.errorCode(),
+                                              "No connection to AxonServer available");
             } else if (!connectInformation.getSuppressDownloadMessage()) {
                 connectInformation.setSuppressDownloadMessage(true);
             }
@@ -228,7 +242,9 @@
         if (clusterInfo.getSameConnection()) {
             return true;
         }
-        return clusterInfo.getPrimary().getGrpcPort() == nodeInfo.getGrpcPort() && clusterInfo.getPrimary().getHostName().equals(nodeInfo.getHostName());
+        return clusterInfo.getPrimary().getGrpcPort() == nodeInfo.getGrpcPort() && clusterInfo.getPrimary()
+                                                                                              .getHostName().equals(
+                        nodeInfo.getHostName());
     }
 
     private ManagedChannel createChannel(String hostName, int port) {
@@ -248,7 +264,8 @@
                 if (connectInformation.getCertFile() != null) {
                     File certFile = new File(connectInformation.getCertFile());
                     if (!certFile.exists()) {
-                        throw new RuntimeException("Certificate file " + connectInformation.getCertFile() + " does not exist");
+                        throw new RuntimeException(
+                                "Certificate file " + connectInformation.getCertFile() + " does not exist");
                     }
                     SslContext sslContext = GrpcSslContexts.forClient()
                                                            .trustManager(new File(connectInformation.getCertFile()))
@@ -265,7 +282,6 @@
         return builder.build();
     }
 
-<<<<<<< HEAD
     private synchronized void startInstructionStream(String context, String name) {
         logger.debug("Start instruction stream to node {} for context {}", name, context);
         SynchronizedStreamObserver<PlatformInboundInstruction> inputStream = new SynchronizedStreamObserver<>(
@@ -273,13 +289,17 @@
                         context, channels.get(context)))
                                    .openStream(new UpstreamAwareStreamObserver<PlatformOutboundInstruction>() {
                                        @Override
-                                       public void onNext(PlatformOutboundInstruction messagePlatformOutboundInstruction) {
+                                       public void onNext(
+                                               PlatformOutboundInstruction messagePlatformOutboundInstruction) {
                                            handlers.getOrDefault(context, Collections.emptyList())
-                                                   .forEach(consumer -> consumer.accept(messagePlatformOutboundInstruction));
+                                                   .forEach(consumer -> consumer
+                                                           .accept(messagePlatformOutboundInstruction));
 
                                            switch (messagePlatformOutboundInstruction.getRequestCase()) {
                                                case NODE_NOTIFICATION:
-                                                   logger.debug("Received: {}", messagePlatformOutboundInstruction.getNodeNotification());
+                                                   logger.debug("Received: {}",
+                                                                messagePlatformOutboundInstruction
+                                                                        .getNodeNotification());
                                                    break;
                                                case REQUEST_RECONNECT:
                                                    Consumer<String> reconnect = (c) -> {
@@ -300,7 +320,9 @@
 
                                        @Override
                                        public void onError(Throwable throwable) {
-                                           logger.debug("Lost instruction stream from {} - {}", name, throwable.getMessage());
+                                           logger.warn("Lost instruction stream from {} - {}",
+                                                       name,
+                                                       throwable.getMessage());
                                            disconnectListeners.forEach(rl -> rl.accept(context));
                                            if (throwable instanceof StatusRuntimeException) {
                                                StatusRuntimeException sre = (StatusRuntimeException) throwable;
@@ -308,7 +330,7 @@
                                                    return;
                                                }
                                            }
-                                           scheduleReconnect(context, true);
+                                           scheduleReconnect(contect, true);
                                        }
 
                                        @Override
@@ -322,62 +344,6 @@
                                                           .setClientId(connectInformation.getClientId())
                                                           .setComponentName(connectInformation.getComponentName())
                                                           .putAllTags(tagsConfiguration.getTags()).build();
-=======
-    private synchronized void startInstructionStream(String name) {
-        logger.debug("Start instruction stream to {}", name);
-        inputStream = new SynchronizedStreamObserver<>(PlatformServiceGrpc.newStub(channel)
-                                                                        .withInterceptors(new ContextAddingInterceptor(connectInformation.getContext()), new TokenAddingInterceptor(connectInformation.getToken()))
-                                                                        .openStream(new StreamObserver<PlatformOutboundInstruction>() {
-                    @Override
-                    public void onNext(PlatformOutboundInstruction messagePlatformOutboundInstruction) {
-                        handlers.getOrDefault(messagePlatformOutboundInstruction.getRequestCase(), new ArrayDeque<>())
-                                .forEach(consumer -> consumer.accept(messagePlatformOutboundInstruction));
-
-                        switch (messagePlatformOutboundInstruction.getRequestCase()) {
-                            case NODE_NOTIFICATION:
-                                logger.debug("Received: {}", messagePlatformOutboundInstruction.getNodeNotification());
-                                break;
-                            case REQUEST_RECONNECT:
-                                Runnable reconnect = () -> {
-                                    disconnectListeners.forEach(Runnable::run);
-                                    inputStream.onCompleted();
-                                    scheduleReconnect(true);
-                                };
-                                for (Function<Runnable,Runnable> interceptor : reconnectInterceptors) {
-                                    reconnect = interceptor.apply(reconnect);
-                                }
-                                reconnect.run();
-                                break;
-                            case REQUEST_NOT_SET:
-
-                                break;
-                        }
-                    }
-
-                    @Override
-                    public void onError(Throwable throwable) {
-                        logger.warn("Lost instruction stream from {} - {}", name, throwable.getMessage());
-                        disconnectListeners.forEach(Runnable::run);
-                        if( throwable instanceof StatusRuntimeException) {
-                            StatusRuntimeException sre = (StatusRuntimeException)throwable;
-                            if( sre.getStatus().getCode().equals(Status.Code.PERMISSION_DENIED)) return;
-                        }
-                        scheduleReconnect(true);
-                    }
-
-                    @Override
-                    public void onCompleted() {
-                        logger.info("Closed instruction stream to {}", name);
-                        disconnectListeners.forEach(Runnable::run);
-                        scheduleReconnect(true);
-                    }
-                }));
-        ClientIdentification client = ClientIdentification
-                .newBuilder()
-                .setClientId(connectInformation.getClientId())
-                .setComponentName(connectInformation.getComponentName())
-                .putAllTags(tagsConfiguration.getTags()).build();
->>>>>>> e4985d38
         inputStream.onNext(PlatformInboundInstruction.newBuilder().setRegister(client).build());
         StreamObserver<PlatformInboundInstruction> existingStream = instructionStreams.put(context, inputStream);
         if (existingStream != null) {
@@ -470,7 +436,10 @@
                 }
             }
             channels.remove(context);
-            reconnectTasks.put(context, scheduler.schedule(() -> tryReconnect(context), immediate ? 100 : 5000, TimeUnit.MILLISECONDS));
+            reconnectTasks.put(context,
+                               scheduler.schedule(() -> tryReconnect(context),
+                                                  immediate ? 100 : 5000,
+                                                  TimeUnit.MILLISECONDS));
         }
     }
 
@@ -481,7 +450,8 @@
      * @param commandsFromRoutingServer The callback to invoke with incoming messages
      * @return The stream to send command subscription instructions and execution results to AxonServer
      */
-    public StreamObserver<CommandProviderOutbound> getCommandStream(String context, StreamObserver<CommandProviderInbound> commandsFromRoutingServer) {
+    public StreamObserver<CommandProviderOutbound> getCommandStream(String context,
+                                                                    StreamObserver<CommandProviderInbound> commandsFromRoutingServer) {
         return CommandServiceGrpc.newStub(getChannel(context))
                                  .openStream(commandsFromRoutingServer);
     }
@@ -494,13 +464,15 @@
      * @param queryProviderInboundStreamObserver The callback to invoke with incoming messages
      * @return The stream to send query subscription instructions and responses to AxonServer
      */
-    public StreamObserver<QueryProviderOutbound> getQueryStream(String context, StreamObserver<QueryProviderInbound> queryProviderInboundStreamObserver) {
+    public StreamObserver<QueryProviderOutbound> getQueryStream(String context,
+                                                                StreamObserver<QueryProviderInbound> queryProviderInboundStreamObserver) {
         return QueryServiceGrpc.newStub(getChannel(context))
                                .openStream(queryProviderInboundStreamObserver);
     }
 
     @Deprecated
-    public void onOutboundInstruction(PlatformOutboundInstruction.RequestCase requestCase, Consumer<PlatformOutboundInstruction> consumer) {
+    public void onOutboundInstruction(PlatformOutboundInstruction.RequestCase requestCase,
+                                      Consumer<PlatformOutboundInstruction> consumer) {
         onOutboundInstruction(getDefaultContext(), requestCase, consumer);
     }
 
@@ -511,7 +483,8 @@
      * @param requestCase The type of instruction to respond to
      * @param consumer    The handler of the instruction
      */
-    public void onOutboundInstruction(String context, PlatformOutboundInstruction.RequestCase requestCase, Consumer<PlatformOutboundInstruction> consumer) {
+    public void onOutboundInstruction(String context, PlatformOutboundInstruction.RequestCase requestCase,
+                                      Consumer<PlatformOutboundInstruction> consumer) {
         this.handlers.computeIfAbsent(context, (rc) -> new LinkedList<>()).add(i -> {
             if (i.getRequestCase().equals(requestCase)) {
                 consumer.accept(i);
