/*
 * Copyright (c) 2010-2023. Axon Framework
 *
 * Licensed under the Apache License, Version 2.0 (the "License");
 * you may not use this file except in compliance with the License.
 * You may obtain a copy of the License at
 *
 *    http://www.apache.org/licenses/LICENSE-2.0
 *
 * Unless required by applicable law or agreed to in writing, software
 * distributed under the License is distributed on an "AS IS" BASIS,
 * WITHOUT WARRANTIES OR CONDITIONS OF ANY KIND, either express or implied.
 * See the License for the specific language governing permissions and
 * limitations under the License.
 */

package org.axonframework.axonserver.connector.command;

import io.axoniq.axonserver.grpc.command.Command;
import io.axoniq.axonserver.grpc.command.CommandResponse;
import org.axonframework.axonserver.connector.AxonServerConfiguration;
import org.axonframework.axonserver.connector.AxonServerConnectionManager;
import org.axonframework.axonserver.connector.DispatchInterceptors;
import org.axonframework.axonserver.connector.ErrorCode;
import org.axonframework.axonserver.connector.PriorityRunnable;
import org.axonframework.axonserver.connector.TargetContextResolver;
import org.axonframework.axonserver.connector.util.ExecutorServiceBuilder;
import org.axonframework.commandhandling.CommandBus;
import org.axonframework.commandhandling.CommandBusSpanFactory;
import org.axonframework.commandhandling.CommandCallback;
import org.axonframework.commandhandling.CommandMessage;
import org.axonframework.commandhandling.CommandResultMessage;
import org.axonframework.commandhandling.DefaultCommandBusSpanFactory;
import org.axonframework.commandhandling.GenericCommandResultMessage;
import org.axonframework.commandhandling.callbacks.NoOpCallback;
import org.axonframework.commandhandling.distributed.RoutingStrategy;
import org.axonframework.common.AxonConfigurationException;
import org.axonframework.common.AxonThreadFactory;
import org.axonframework.common.Registration;
import org.axonframework.common.StringUtils;
import org.axonframework.lifecycle.Lifecycle;
import org.axonframework.lifecycle.Phase;
import org.axonframework.lifecycle.ShutdownLatch;
import org.axonframework.messaging.Distributed;
import org.axonframework.messaging.MessageDispatchInterceptor;
import org.axonframework.messaging.MessageHandler;
import org.axonframework.messaging.MessageHandlerInterceptor;
import org.axonframework.messaging.unitofwork.ProcessingContext;
import org.axonframework.serialization.Serializer;
import org.axonframework.tracing.NoOpSpanFactory;
import org.axonframework.tracing.Span;
import org.axonframework.tracing.SpanScope;
import org.slf4j.Logger;
import org.slf4j.LoggerFactory;

import java.lang.invoke.MethodHandles;
import java.util.concurrent.BlockingQueue;
import java.util.concurrent.CompletableFuture;
import java.util.concurrent.ExecutorService;
import java.util.concurrent.PriorityBlockingQueue;
import java.util.concurrent.ThreadPoolExecutor;
import java.util.concurrent.atomic.AtomicLong;
import javax.annotation.Nonnull;
import javax.annotation.Nullable;

import static org.axonframework.axonserver.connector.util.ProcessingInstructionHelper.priority;
import static org.axonframework.common.BuilderUtils.assertNonEmpty;
import static org.axonframework.common.BuilderUtils.assertNonNull;
import static org.axonframework.common.ObjectUtils.getOrDefault;

/**
 * Axon {@link CommandBus} implementation that connects to Axon Server to submit and receive commands and command
 * responses. Delegates incoming commands to the provided {@code localSegment}.
 *
 * @author Marc Gathier
 * @since 4.0
 */
public class AxonServerCommandBus implements CommandBus, Distributed<CommandBus>, Lifecycle {

    private static final Logger logger = LoggerFactory.getLogger(MethodHandles.lookup().lookupClass());

    private static final AtomicLong TASK_SEQUENCE = new AtomicLong(Long.MIN_VALUE);

    private final AxonServerConnectionManager axonServerConnectionManager;
    private final CommandBus localSegment;
    private final CommandSerializer serializer;
    private final RoutingStrategy routingStrategy;
    private final CommandPriorityCalculator priorityCalculator;
    private final CommandLoadFactorProvider loadFactorProvider;
    private final String context;
    private final DispatchInterceptors<CommandMessage<?>> dispatchInterceptors;
    private final TargetContextResolver<? super CommandMessage<?>> targetContextResolver;
    private final CommandCallback<Object, Object> defaultCommandCallback;
    private final ShutdownLatch shutdownLatch = new ShutdownLatch();
    private final ExecutorService executorService;
    private final CommandBusSpanFactory spanFactory;

    /**
     * Instantiate a Builder to be able to create an {@link AxonServerCommandBus}.
     * <p>
     * The {@link CommandPriorityCalculator} is defaulted to
     * {@link CommandPriorityCalculator#defaultCommandPriorityCalculator()}, the {@link TargetContextResolver} defaults
     * to a lambda returning the {@link AxonServerConfiguration#getContext()} as the context and the
     * {@link CommandBusSpanFactory} defaults to a {@link DefaultCommandBusSpanFactory} backed by a
     * {@link NoOpSpanFactory}. The {@link ExecutorServiceBuilder} defaults to
     * {@link ExecutorServiceBuilder#defaultCommandExecutorServiceBuilder()}. The {@link AxonServerConnectionManager},
     * the {@link AxonServerConfiguration}, the local {@link CommandBus}, {@link Serializer} and the
     * {@link RoutingStrategy} are a <b>hard requirements</b> and as such should be provided.
     *
     * @return a Builder to be able to create a {@link AxonServerCommandBus}
     */
    public static Builder builder() {
        return new Builder();
    }

    /**
     * Instantiate a {@link AxonServerCommandBus} based on the fields contained in the {@link Builder}.
     *
     * @param builder the {@link Builder} used to instantiate a {@link AxonServerCommandBus} instance
     */
    public AxonServerCommandBus(Builder builder) {
        builder.validate();
        this.axonServerConnectionManager = builder.axonServerConnectionManager;
        AxonServerConfiguration configuration = builder.configuration;
        this.localSegment = builder.localSegment;
        this.serializer = builder.buildSerializer();
        this.routingStrategy = builder.routingStrategy;
        this.priorityCalculator = builder.priorityCalculator;
        this.defaultCommandCallback = builder.defaultCommandCallback;
        this.loadFactorProvider = builder.loadFactorProvider;

        String c = StringUtils.nonEmptyOrNull(builder.defaultContext) ? builder.defaultContext : configuration.getContext();
        this.context = c;
        this.targetContextResolver = builder.targetContextResolver.orElse(m -> c);

        this.executorService =
                builder.executorServiceBuilder.apply(builder.configuration, new PriorityBlockingQueue<>(1000));
        this.spanFactory = builder.spanFactory;

        dispatchInterceptors = new DispatchInterceptors<>();
    }

    @Override
    public void registerLifecycleHandlers(@Nonnull LifecycleRegistry handle) {
        handle.onStart(Phase.INBOUND_COMMAND_CONNECTOR, this::start);
        handle.onShutdown(Phase.INBOUND_COMMAND_CONNECTOR, this::disconnect);
        handle.onShutdown(Phase.OUTBOUND_COMMAND_CONNECTORS, this::shutdownDispatching);
    }

    /**
     * Start the Axon Server {@link CommandBus} implementation.
     */
    public void start() {
        shutdownLatch.initialize();
    }

    @Override
    public <C, R> CompletableFuture<CommandResultMessage<R>> dispatch(@Nonnull CommandMessage<C> commandMessage,
                                                                      @Nullable ProcessingContext processingContext) {
        CompletableFuture<CommandResultMessage<R>> result = new CompletableFuture<>();
        doDispatch(dispatchInterceptors.intercept(commandMessage), (c, r) -> result.complete((CommandResultMessage<R>) r));
        return result;
    }

    @Override
    public <C, R> void dispatch(@Nonnull CommandMessage<C> commandMessage,
                                @Nonnull CommandCallback<? super C, ? super R> callback) {
        doDispatch(dispatchInterceptors.intercept(commandMessage), callback);
    }

    private <C, R> void doDispatch(CommandMessage<C> commandMessage,
                                   CommandCallback<? super C, ? super R> commandCallback) {
        shutdownLatch.ifShuttingDown("Cannot dispatch new commands as this bus is being shutdown");
        //noinspection resource
        ShutdownLatch.ActivityHandle commandInTransit = shutdownLatch.registerActivity();
        Span span = spanFactory.createDispatchCommandSpan(commandMessage, true).start();
        try (SpanScope unused = span.makeCurrent()) {
            Command command = serializer.serialize(spanFactory.propagateContext(commandMessage),
                                                   routingStrategy.getRoutingKey(commandMessage),
                                                   priorityCalculator.determinePriority(commandMessage));

            CompletableFuture<CommandResponse> result =
                    axonServerConnectionManager.getConnection(targetContextResolver.resolveContext(commandMessage))
                                               .commandChannel()
                                               .sendCommand(command);
            //noinspection unchecked
            result.thenApply(commandResponse -> (CommandResultMessage<R>) serializer.deserialize(commandResponse))
                  .exceptionally(GenericCommandResultMessage::asCommandResultMessage)
                  .thenAccept(r -> {
                      if (r.isExceptional()) {
                          span.recordException(r.exceptionResult());
                      }
                      commandCallback.onResult(commandMessage, r);
                  })
                  .whenComplete((r, e) -> {
                      commandInTransit.end();
                      span.end();
                  });
        } catch (Exception e) {
            span.recordException(e).end();
            commandInTransit.end();
            AxonServerCommandDispatchException dispatchException = new AxonServerCommandDispatchException(
                    ErrorCode.COMMAND_DISPATCH_ERROR.errorCode(),
                    "Exception while dispatching a command to AxonServer", e
            );
            commandCallback.onResult(
                    commandMessage, GenericCommandResultMessage.asCommandResultMessage(dispatchException)
            );
        }
    }

    @Override
    public Registration subscribe(@Nonnull String commandName,
<<<<<<< HEAD
                                  @Nonnull MessageHandler<? super CommandMessage<?>, CommandResultMessage<?>> messageHandler) {
        logger.debug(
                "Subscribing command with name [{}] to this distributed CommandBus. Expect similar logging on the local segment.",
                commandName);
=======
                                  @Nonnull MessageHandler<? super CommandMessage<?>, ? extends CommandResultMessage<?>> messageHandler) {
        logger.debug("Subscribing command with name [{}] to this distributed CommandBus. Expect similar logging on the local segment.", commandName);
>>>>>>> f646a3ac
        Registration localRegistration = localSegment.subscribe(commandName, messageHandler);
        io.axoniq.axonserver.connector.Registration serverRegistration =
                axonServerConnectionManager.getConnection(context)
                                           .commandChannel()
                                           .registerCommandHandler(
                                                   c -> {
                                                       CompletableFuture<CommandResponse> result =
                                                               new CompletableFuture<>();
                                                       CommandProcessingTask processingTask = new CommandProcessingTask(
                                                               c, serializer, result, localSegment,
                                                               spanFactory);
                                                       long priority = priority(c.getProcessingInstructionsList());
                                                       long sequence = TASK_SEQUENCE.incrementAndGet();
                                                       executorService.execute(
                                                               new PriorityRunnable(processingTask, priority, sequence)
                                                       );
                                                       return result;
                                                   },
                                                   loadFactorProvider.getFor(commandName),
                                                   commandName
                                           );

        return new AxonServerRegistration(localRegistration, serverRegistration::cancel);
    }

    @Override
    public CommandBus localSegment() {
        return localSegment;
    }

    @Override
    public Registration registerHandlerInterceptor(
            @Nonnull MessageHandlerInterceptor<? super CommandMessage<?>> handlerInterceptor) {
        return localSegment.registerHandlerInterceptor(handlerInterceptor);
    }

    @Override
    public Registration registerDispatchInterceptor(
            @Nonnull MessageDispatchInterceptor<? super CommandMessage<?>> dispatchInterceptor) {
        return dispatchInterceptors.registerDispatchInterceptor(dispatchInterceptor);
    }

    /**
     * Disconnect the command bus for receiving commands from Axon Server, by unsubscribing all registered command
     * handlers. This shutdown operation is performed in the {@link Phase#INBOUND_COMMAND_CONNECTOR} phase.
     */
    public CompletableFuture<Void> disconnect() {
        if (axonServerConnectionManager.isConnected(context)) {
            return axonServerConnectionManager.getConnection(context).commandChannel().prepareDisconnect();
        }
        return CompletableFuture.completedFuture(null);
    }

    /**
     * Shutdown the command bus asynchronously for dispatching commands to Axon Server. This process will wait for
     * dispatched commands which have not received a response yet. This shutdown operation is performed in the
     * {@link Phase#OUTBOUND_COMMAND_CONNECTORS} phase.
     *
     * @return a completable future which is resolved once all command dispatching activities are completed
     */
    public CompletableFuture<Void> shutdownDispatching() {
        return shutdownLatch.initiateShutdown();
    }

    /**
     * An abstract {@link Runnable} and {@link Comparable} implementation. Uses a combination of {@code priority} and
     * {@code index} to compare between {@code this} and other command processing tasks. The priority is typically
     * defined through a {@link CommandPriorityCalculator}, which defines the priority for a command. This task uses the
     * {@code index} to differentiate between tasks with the same priority, ensuring the insert order is leading in
     * those scenarios.
     */
    private static class CommandProcessingTask implements Runnable {

        private final CompletableFuture<CommandResponse> result;
        private final CommandBus localSegment;
        private final Command command;
        private final CommandSerializer serializer;
        private final CommandBusSpanFactory spanFactory;

        public CommandProcessingTask(Command command,
                                     CommandSerializer serializer,
                                     CompletableFuture<CommandResponse> result,
                                     CommandBus localSegment,
                                     CommandBusSpanFactory spanFactory) {
            this.command = command;
            this.serializer = serializer;
            this.result = result;
            this.localSegment = localSegment;
            this.spanFactory = spanFactory;
        }

        @Override
        public void run() {
            CommandMessage<?> deserializedCommand = serializer.deserialize(command);
            Span span = spanFactory.createHandleCommandSpan(deserializedCommand, true);
            span.run(() -> {
                try {
                    localSegment.dispatch(
                            deserializedCommand,
                            (CommandCallback<Object, Object>) (commandMessage, commandResultMessage) -> {
                                if (commandResultMessage.isExceptional()) {
                                    span.recordException(commandResultMessage.exceptionResult());
                                }
                                result.complete(
                                        serializer.serialize(commandResultMessage,
                                                             command.getMessageIdentifier())
                                );
                            }
                    );
                } catch (Exception e) {
                    span.recordException(e);
                    result.completeExceptionally(e);
                }
            });
        }
    }

    /**
     * Builder class to instantiate an {@link AxonServerCommandBus}.
     * <p>
     * The {@link CommandPriorityCalculator} is defaulted to
     * {@link CommandPriorityCalculator#defaultCommandPriorityCalculator(), and the {@link TargetContextResolver}
     * defaults to a lambda returning the {@link AxonServerConfiguration#getContext()} as the context. The
     * {@link ExecutorServiceBuilder} defaults to {@link ExecutorServiceBuilder#defaultCommandExecutorServiceBuilder()}.
     * The {@link CommandBusSpanFactory} defaults to a {@link DefaultCommandBusSpanFactory} backed by a
     * {@link NoOpSpanFactory}. The {@link AxonServerConnectionManager}, the {@link AxonServerConfiguration}, the local
     * {@link CommandBus}, {@link Serializer} and the {@link RoutingStrategy} are <b>hard requirements</b> and as such
     * should be provided.
     */
    public static class Builder {

        private CommandCallback<Object, Object> defaultCommandCallback = NoOpCallback.INSTANCE;
        private AxonServerConnectionManager axonServerConnectionManager;
        private AxonServerConfiguration configuration;
        private CommandBus localSegment;
        private Serializer serializer;
        private RoutingStrategy routingStrategy;
        private CommandPriorityCalculator priorityCalculator =
                CommandPriorityCalculator.defaultCommandPriorityCalculator();
        private ExecutorServiceBuilder executorServiceBuilder =
                ExecutorServiceBuilder.defaultCommandExecutorServiceBuilder();
        private CommandLoadFactorProvider loadFactorProvider = command -> CommandLoadFactorProvider.DEFAULT_VALUE;
        private String defaultContext;
        private TargetContextResolver<? super CommandMessage<?>> targetContextResolver =
                c -> StringUtils.nonEmptyOrNull(defaultContext) ? defaultContext : configuration.getContext();
        private CommandBusSpanFactory spanFactory = DefaultCommandBusSpanFactory
                .builder().spanFactory(NoOpSpanFactory.INSTANCE).build();

        /**
         * Sets the {@link AxonServerConnectionManager} used to create connections between this application and an Axon
         * Server instance.
         *
         * @param axonServerConnectionManager an {@link AxonServerConnectionManager} used to create connections between
         *                                    this application and an Axon Server instance
         * @return the current Builder instance, for fluent interfacing
         */
        public Builder axonServerConnectionManager(AxonServerConnectionManager axonServerConnectionManager) {
            assertNonNull(axonServerConnectionManager, "AxonServerConnectionManager may not be null");
            this.axonServerConnectionManager = axonServerConnectionManager;
            return this;
        }

        /**
         * Sets the {@link AxonServerConfiguration} used to configure several components within the Axon Server Command
         * Bus, like setting the client id or the number of command handling threads used.
         *
         * @param configuration an {@link AxonServerConfiguration} used to configure several components within the Axon
         *                      Server Command Bus
         * @return the current Builder instance, for fluent interfacing
         */
        public Builder configuration(AxonServerConfiguration configuration) {
            assertNonNull(configuration, "AxonServerConfiguration may not be null");
            this.configuration = configuration;
            return this;
        }

        /**
         * Sets the local {@link CommandBus} used to dispatch incoming commands to the local environment.
         *
         * @param localSegment a {@link CommandBus} used to dispatch incoming commands to the local environment
         * @return the current Builder instance, for fluent interfacing
         */
        public Builder localSegment(CommandBus localSegment) {
            assertNonNull(localSegment, "Local CommandBus may not be null");
            this.localSegment = localSegment;
            return this;
        }

        /**
         * Sets the {@link Serializer} used to de-/serialize incoming and outgoing commands and command results.
         *
         * @param serializer a {@link Serializer} used to de-/serialize incoming and outgoing commands and command
         *                   results
         * @return the current Builder instance, for fluent interfacing
         */
        public Builder serializer(Serializer serializer) {
            assertNonNull(serializer, "Serializer may not be null");
            this.serializer = serializer;
            return this;
        }

        /**
         * Sets the {@link RoutingStrategy} used to correctly configure connections between Axon clients and Axon
         * Server.
         *
         * @param routingStrategy a {@link RoutingStrategy}
         * @return the current Builder instance, for fluent interfacing
         */
        public Builder routingStrategy(RoutingStrategy routingStrategy) {
            assertNonNull(routingStrategy, "RoutingStrategy may not be null");
            this.routingStrategy = routingStrategy;
            return this;
        }

        /**
         * Sets the callback to use when commands are dispatched in a "fire and forget" method, such as
         * {@link CommandBus#dispatch(CommandMessage, ProcessingContext)}. Defaults to a {@link NoOpCallback}. Passing {@code null} will result in a
         * {@link NoOpCallback} being used.
         *
         * @param defaultCommandCallback the callback to invoke when no explicit callback is provided for a command
         * @return the current Builder instance, for fluent interfacing
         */
        public Builder defaultCommandCallback(CommandCallback<Object, Object> defaultCommandCallback) {
            this.defaultCommandCallback = getOrDefault(defaultCommandCallback, NoOpCallback.INSTANCE);
            return this;
        }

        /**
         * Sets the {@link CommandPriorityCalculator} used to deduce the priority of an incoming command among other
         * commands, to give precedence over high(er) valued queries for example. Defaults to a
         * {@link CommandPriorityCalculator#defaultCommandPriorityCalculator()}.
         *
         * @param priorityCalculator a {@link CommandPriorityCalculator} used to deduce the priority of an incoming
         *                           command among other commands
         * @return the current Builder instance, for fluent interfacing
         */
        public Builder priorityCalculator(CommandPriorityCalculator priorityCalculator) {
            assertNonNull(priorityCalculator, "CommandPriorityCalculator may not be null");
            this.priorityCalculator = priorityCalculator;
            return this;
        }

        /**
         * Sets the {@link TargetContextResolver} used to resolve the target (bounded) context of an ingested
         * {@link CommandMessage}. Defaults to returning the {@link AxonServerConfiguration#getContext()} on any type of
         * command message being ingested.
         *
         * @param targetContextResolver a {@link TargetContextResolver} used to resolve the target (bounded) context of
         *                              an ingested {@link CommandMessage}
         * @return the current Builder instance, for fluent interfacing
         */
        public Builder targetContextResolver(TargetContextResolver<? super CommandMessage<?>> targetContextResolver) {
            assertNonNull(targetContextResolver, "TargetContextResolver may not be null");
            this.targetContextResolver = targetContextResolver;
            return this;
        }

        /**
         * Sets the {@link ExecutorServiceBuilder} which builds an {@link ExecutorService} based on a given
         * {@link AxonServerConfiguration} and {@link BlockingQueue} of {@link Runnable}. This ExecutorService is used
         * to process incoming commands with. Defaults to a {@link ThreadPoolExecutor}, using the
         * {@link AxonServerConfiguration#getCommandThreads()} for the pool size, a keep-alive-time of {@code 100ms},
         * the given BlockingQueue as the work queue and an {@link AxonThreadFactory}.
         * <p/>
         * Note that it is highly recommended to use the given BlockingQueue if you are to provide you own
         * {@code executorServiceBuilder}, as it ensure the command's priority is taken into consideration. Defaults to
         * {@link ExecutorServiceBuilder#defaultCommandExecutorServiceBuilder()}.
         *
         * @param executorServiceBuilder an {@link ExecutorServiceBuilder} used to build an {@link ExecutorService}
         *                               based on the {@link AxonServerConfiguration} and a {@link BlockingQueue}
         * @return the current Builder instance, for fluent interfacing
         */
        public Builder executorServiceBuilder(ExecutorServiceBuilder executorServiceBuilder) {
            assertNonNull(executorServiceBuilder, "ExecutorServiceBuilder may not be null");
            this.executorServiceBuilder = executorServiceBuilder;
            return this;
        }

        /**
         * Sets the {@link CommandLoadFactorProvider} which provides the load factor values for all commands this client
         * can handle. The load factor values are sent to AxonServer during command subscription. AxonServer uses these
         * values to balance the dispatching of commands among the client instances. The default implementation of
         * loadFactorProvider returns always {@link CommandLoadFactorProvider#DEFAULT_VALUE}
         *
         * @param loadFactorProvider a {@link CommandLoadFactorProvider} used to get the load factor value for each
         *                           specific command that this client can handle
         * @return the current Builder instance, for fluent interfacing
         */
        public Builder loadFactorProvider(CommandLoadFactorProvider loadFactorProvider) {
            assertNonNull(loadFactorProvider, "CommandLoadFactorProvider may not be null");
            this.loadFactorProvider = loadFactorProvider;
            return this;
        }

        /**
         * Sets the default context for this command bus to connect to.
         *
         * @param defaultContext for this bus to connect to.
         * @return the current Builder instance, for fluent interfacing
         */
        public Builder defaultContext(String defaultContext) {
            assertNonEmpty(defaultContext, "The context may not be null or empty");
            this.defaultContext = defaultContext;
            return this;
        }

        /**
         * Sets the {@link CommandBusSpanFactory} implementation to use for providing tracing capabilities. Defaults to
         * a {@link DefaultCommandBusSpanFactory} backed by a {@link NoOpSpanFactory} by default, which provides no
         * tracing capabilities.
         *
         * @param spanFactory The {@link CommandBusSpanFactory} implementation
         * @return The current Builder instance, for fluent interfacing.
         */
        public Builder spanFactory(@Nonnull CommandBusSpanFactory spanFactory) {
            assertNonNull(spanFactory, "SpanFactory may not be null");
            this.spanFactory = spanFactory;
            return this;
        }

        /**
         * Initializes a {@link AxonServerCommandBus} as specified through this Builder.
         *
         * @return a {@link AxonServerCommandBus} as specified through this Builder
         */
        public AxonServerCommandBus build() {
            return new AxonServerCommandBus(this);
        }

        /**
         * Build a {@link CommandSerializer} using the configured {@code serializer} and {@code configuration}.
         *
         * @return a {@link CommandSerializer} based on the configured {@code serializer} and {@code configuration}
         */
        protected CommandSerializer buildSerializer() {
            return new CommandSerializer(serializer, configuration);
        }

        /**
         * Validates whether the fields contained in this Builder are set accordingly.
         *
         * @throws AxonConfigurationException if one field is asserted to be incorrect according to the Builder's
         *                                    specifications
         */
        protected void validate() throws AxonConfigurationException {
            assertNonNull(axonServerConnectionManager,
                          "The AxonServerConnectionManager is a hard requirement and should be provided");
            assertNonNull(configuration, "The AxonServerConfiguration is a hard requirement and should be provided");
            assertNonNull(localSegment, "The Local CommandBus is a hard requirement and should be provided");
            assertNonNull(serializer, "The Serializer is a hard requirement and should be provided");
            assertNonNull(routingStrategy, "The RoutingStrategy is a hard requirement and should be provided");
        }
    }
}<|MERGE_RESOLUTION|>--- conflicted
+++ resolved
@@ -211,15 +211,8 @@
 
     @Override
     public Registration subscribe(@Nonnull String commandName,
-<<<<<<< HEAD
-                                  @Nonnull MessageHandler<? super CommandMessage<?>, CommandResultMessage<?>> messageHandler) {
-        logger.debug(
-                "Subscribing command with name [{}] to this distributed CommandBus. Expect similar logging on the local segment.",
-                commandName);
-=======
                                   @Nonnull MessageHandler<? super CommandMessage<?>, ? extends CommandResultMessage<?>> messageHandler) {
         logger.debug("Subscribing command with name [{}] to this distributed CommandBus. Expect similar logging on the local segment.", commandName);
->>>>>>> f646a3ac
         Registration localRegistration = localSegment.subscribe(commandName, messageHandler);
         io.axoniq.axonserver.connector.Registration serverRegistration =
                 axonServerConnectionManager.getConnection(context)
