/*
 * Copyright (c) 2010-2022. Axon Framework
 *
 * Licensed under the Apache License, Version 2.0 (the "License");
 * you may not use this file except in compliance with the License.
 * You may obtain a copy of the License at
 *
 *    http://www.apache.org/licenses/LICENSE-2.0
 *
 * Unless required by applicable law or agreed to in writing, software
 * distributed under the License is distributed on an "AS IS" BASIS,
 * WITHOUT WARRANTIES OR CONDITIONS OF ANY KIND, either express or implied.
 * See the License for the specific language governing permissions and
 * limitations under the License.
 */

package org.axonframework.axonserver.connector.query;

import io.axoniq.axonserver.connector.FlowControl;
import io.axoniq.axonserver.connector.ReplyChannel;
import io.axoniq.axonserver.connector.ResultStream;
import io.axoniq.axonserver.connector.ResultStreamPublisher;
import io.axoniq.axonserver.connector.impl.CloseAwareReplyChannel;
import io.axoniq.axonserver.connector.query.QueryDefinition;
import io.axoniq.axonserver.connector.query.QueryHandler;
import io.axoniq.axonserver.grpc.ErrorMessage;
import io.axoniq.axonserver.grpc.query.QueryProviderInbound;
import io.axoniq.axonserver.grpc.query.QueryProviderOutbound;
import io.axoniq.axonserver.grpc.query.QueryRequest;
import io.axoniq.axonserver.grpc.query.QueryResponse;
import io.axoniq.axonserver.grpc.query.QueryUpdate;
import io.axoniq.axonserver.grpc.query.SubscriptionQuery;
import io.grpc.stub.StreamObserver;
import org.axonframework.axonserver.connector.AxonServerConfiguration;
import org.axonframework.axonserver.connector.AxonServerConnectionManager;
import org.axonframework.axonserver.connector.DefaultInstructionAckSource;
import org.axonframework.axonserver.connector.DispatchInterceptors;
import org.axonframework.axonserver.connector.ErrorCode;
import org.axonframework.axonserver.connector.InstructionAckSource;
import org.axonframework.axonserver.connector.PrioritizedRunnable;
import org.axonframework.axonserver.connector.TargetContextResolver;
import org.axonframework.axonserver.connector.command.AxonServerRegistration;
import org.axonframework.axonserver.connector.query.subscription.AxonServerSubscriptionQueryResult;
import org.axonframework.axonserver.connector.query.subscription.SubscriptionMessageSerializer;
import org.axonframework.axonserver.connector.util.ExceptionSerializer;
import org.axonframework.axonserver.connector.util.ExecutorServiceBuilder;
import org.axonframework.axonserver.connector.util.UpstreamAwareStreamObserver;
import org.axonframework.common.Assert;
import org.axonframework.common.AxonConfigurationException;
import org.axonframework.common.AxonException;
import org.axonframework.common.AxonThreadFactory;
import org.axonframework.common.Registration;
import org.axonframework.common.StringUtils;
import org.axonframework.lifecycle.Lifecycle;
import org.axonframework.lifecycle.Phase;
import org.axonframework.lifecycle.ShutdownLatch;
import org.axonframework.messaging.Distributed;
import org.axonframework.messaging.GenericMessage;
import org.axonframework.messaging.MessageDispatchInterceptor;
import org.axonframework.messaging.MessageHandler;
import org.axonframework.messaging.MessageHandlerInterceptor;
import org.axonframework.messaging.responsetypes.ConvertingResponseMessage;
import org.axonframework.messaging.responsetypes.InstanceResponseType;
import org.axonframework.messaging.responsetypes.MultipleInstancesResponseType;
import org.axonframework.queryhandling.GenericQueryResponseMessage;
import org.axonframework.queryhandling.QueryBus;
import org.axonframework.queryhandling.QueryMessage;
import org.axonframework.queryhandling.QueryResponseMessage;
import org.axonframework.queryhandling.QueryUpdateEmitter;
import org.axonframework.queryhandling.SimpleQueryBus;
import org.axonframework.queryhandling.StreamingQueryMessage;
import org.axonframework.queryhandling.SubscriptionQueryBackpressure;
import org.axonframework.queryhandling.SubscriptionQueryMessage;
import org.axonframework.queryhandling.SubscriptionQueryResult;
import org.axonframework.queryhandling.SubscriptionQueryUpdateMessage;
import org.axonframework.queryhandling.UpdateHandlerRegistration;
import org.axonframework.serialization.Serializer;
import org.reactivestreams.Publisher;
import org.slf4j.Logger;
import org.slf4j.LoggerFactory;
import reactor.core.publisher.Flux;
import reactor.core.publisher.Mono;
import reactor.core.publisher.SignalType;
import reactor.core.scheduler.Schedulers;
import reactor.util.context.Context;

import java.lang.invoke.MethodHandles;
import java.lang.reflect.Type;
<<<<<<< HEAD
import java.util.Comparator;
import java.util.List;
import java.util.Map;
=======
import java.util.Objects;
>>>>>>> c636717d
import java.util.Spliterator;
import java.util.concurrent.BlockingQueue;
import java.util.concurrent.CompletableFuture;
import java.util.concurrent.ConcurrentHashMap;
import java.util.concurrent.ExecutorService;
import java.util.concurrent.PriorityBlockingQueue;
import java.util.concurrent.ThreadPoolExecutor;
import java.util.concurrent.TimeUnit;
<<<<<<< HEAD
=======
import java.util.concurrent.atomic.AtomicBoolean;
import java.util.concurrent.atomic.AtomicLong;
>>>>>>> c636717d
import java.util.function.Consumer;
import java.util.function.Function;
import java.util.stream.Stream;
import java.util.stream.StreamSupport;
import javax.annotation.Nonnull;

import static java.lang.String.format;
import static org.axonframework.common.BuilderUtils.assertNonEmpty;
import static org.axonframework.common.BuilderUtils.assertNonNull;

/**
 * Axon {@link QueryBus} implementation that connects to Axon Server to submit and receive queries and query responses.
 * Delegates incoming queries to the provided {@code localSegment}.
 *
 * @author Marc Gathier
 * @since 4.0
 */
public class AxonServerQueryBus implements QueryBus, Distributed<QueryBus>, Lifecycle {

    private static final Logger logger = LoggerFactory.getLogger(MethodHandles.lookup().lookupClass());

    private static final int DIRECT_QUERY_NUMBER_OF_RESULTS = 1;
    private static final long DIRECT_QUERY_TIMEOUT_MS = TimeUnit.HOURS.toMillis(1);
    private static final int SCATTER_GATHER_NUMBER_OF_RESULTS = -1;

    private static final int QUERY_QUEUE_CAPACITY = 1000;

    private final AxonServerConnectionManager axonServerConnectionManager;
    private final AxonServerConfiguration configuration;
    private final QueryUpdateEmitter updateEmitter;
    private final QueryBus localSegment;
    private final QuerySerializer serializer;
    private final SubscriptionMessageSerializer subscriptionSerializer;
    private final QueryPriorityCalculator priorityCalculator;

    private final DispatchInterceptors<QueryMessage<?, ?>> dispatchInterceptors;
    private final TargetContextResolver<? super QueryMessage<?, ?>> targetContextResolver;
    private final ShutdownLatch shutdownLatch = new ShutdownLatch();
    private final ExecutorService queryExecutor;
    private final LocalSegmentAdapter localSegmentAdapter;
    private final String context;

    /**
     * Instantiate a {@link AxonServerQueryBus} based on the fields contained in the {@link Builder}.
     *
     * @param builder the {@link Builder} used to instantiate a {@link AxonServerQueryBus} instance
     */
    public AxonServerQueryBus(Builder builder) {
        builder.validate();
        this.axonServerConnectionManager = builder.axonServerConnectionManager;
        this.configuration = builder.configuration;
        this.updateEmitter = builder.updateEmitter;
        this.localSegment = builder.localSegment;
        this.serializer = builder.buildQuerySerializer();
        this.subscriptionSerializer = builder.buildSubscriptionMessageSerializer();
        this.priorityCalculator = builder.priorityCalculator;
        this.context = StringUtils.nonEmptyOrNull(builder.defaultContext) ? builder.defaultContext : configuration.getContext();
        this.targetContextResolver = builder.targetContextResolver.orElse(m -> context);

        dispatchInterceptors = new DispatchInterceptors<>();

<<<<<<< HEAD
        PriorityBlockingQueue<Runnable> queryProcessQueue = new PriorityBlockingQueue<>(
                QUERY_QUEUE_CAPACITY,
                Comparator.comparingLong(
                        r -> r instanceof PrioritizedRunnable ? ((PrioritizedRunnable) r).priority()
                                        : DEFAULT_PRIORITY
                ).reversed()
        );
=======
        PriorityBlockingQueue<Runnable> queryProcessQueue = new PriorityBlockingQueue<>(QUERY_QUEUE_CAPACITY);
>>>>>>> c636717d
        queryExecutor = builder.executorServiceBuilder.apply(configuration, queryProcessQueue);
        localSegmentAdapter = new LocalSegmentAdapter();
    }

<<<<<<< HEAD
    /**
     * Instantiate a Builder to be able to create an {@link AxonServerQueryBus}.
     * <p>
     * The {@link QueryPriorityCalculator} is defaulted to {@link QueryPriorityCalculator#defaultQueryPriorityCalculator()}
     * and the {@link TargetContextResolver} defaults to a lambda returning the {@link
     * AxonServerConfiguration#getContext()} as the context. The {@link ExecutorServiceBuilder} defaults to {@link
     * ExecutorServiceBuilder#defaultQueryExecutorServiceBuilder()}. The {@link AxonServerConnectionManager}, the
     * {@link
     * AxonServerConfiguration}, the local {@link QueryBus}, the {@link QueryUpdateEmitter}, and the message and
     * generic
     * {@link Serializer}s are <b>hard requirements</b> and as such should be provided.
     *
     * @return a Builder to be able to create a {@link AxonServerQueryBus}
     */
    public static Builder builder() {
        return new Builder();
    }

    @Override
    public void registerLifecycleHandlers(@Nonnull LifecycleRegistry lifecycle) {
        lifecycle.onStart(Phase.INBOUND_QUERY_CONNECTOR, this::start);
        lifecycle.onShutdown(Phase.INBOUND_QUERY_CONNECTOR, this::disconnect);
        lifecycle.onShutdown(Phase.OUTBOUND_QUERY_CONNECTORS, this::shutdownDispatching);
    }

=======
>>>>>>> c636717d
    /**
     * Start the Axon Server {@link QueryBus} implementation.
     */
    public void start() {
        shutdownLatch.initialize();
    }

    @Override
    public <R> Registration subscribe(@Nonnull String queryName,
                                      @Nonnull Type responseType,
                                      @Nonnull MessageHandler<? super QueryMessage<?, R>> handler) {
        Registration localRegistration = localSegment.subscribe(queryName, responseType, handler);
        QueryDefinition queryDefinition = new QueryDefinition(queryName, responseType);
        io.axoniq.axonserver.connector.Registration serverRegistration =
                axonServerConnectionManager.getConnection(context)
                                           .queryChannel()
                                           .registerQueryHandler(localSegmentAdapter, queryDefinition);

        return new AxonServerRegistration(localRegistration, serverRegistration::cancel);
    }

    @Override
    public <Q, R> CompletableFuture<QueryResponseMessage<R>> query(@Nonnull QueryMessage<Q, R> queryMessage) {
        Assert.isFalse(Publisher.class.isAssignableFrom(queryMessage.getResponseType().getExpectedResponseType()),
                       () -> "The direct query does not support Flux as a return type.");
        shutdownLatch.ifShuttingDown(format("Cannot dispatch new %s as this bus is being shut down", "queries"));

        QueryMessage<Q, R> interceptedQuery = dispatchInterceptors.intercept(queryMessage);
        ShutdownLatch.ActivityHandle queryInTransit = shutdownLatch.registerActivity();
        CompletableFuture<QueryResponseMessage<R>> queryTransaction = new CompletableFuture<>();
        try {
            int priority = priorityCalculator.determinePriority(interceptedQuery);
<<<<<<< HEAD
            QueryRequest queryRequest = serialize(interceptedQuery, false, priority);
            Publisher<QueryResponse> result = sendRequest(interceptedQuery, queryRequest);

            Runnable task = new BlockingQueryResponseProcessingTask<>(result,
                                                                      serializer,
                                                                      queryTransaction,
                                                                      priority,
                                                                      queryMessage.getResponseType());
            queryExecutor.submit(task);
=======
            QueryRequest queryRequest =
                    serializer.serializeRequest(interceptedQuery,
                                                DIRECT_QUERY_NUMBER_OF_RESULTS,
                                                DIRECT_QUERY_TIMEOUT_MS,
                                                priority);

            ResultStream<QueryResponse> result = axonServerConnectionManager.getConnection(targetContext)
                                                                            .queryChannel()
                                                                            .query(queryRequest);

            ResponseProcessingTask<R> responseProcessingTask = new ResponseProcessingTask<>(
                    result, serializer, queryTransaction, priority, queryMessage.getResponseType()
            );
            result.onAvailable(() -> queryExecutor.execute(responseProcessingTask));
>>>>>>> c636717d
        } catch (Exception e) {
            logger.debug("There was a problem issuing a query {}.", interceptedQuery, e);
            AxonException exception = ErrorCode.QUERY_DISPATCH_ERROR.convert(configuration.getClientId(), e);
            queryTransaction.completeExceptionally(exception);
        }

        return queryTransaction.whenComplete((r, e) -> queryInTransit.end());
    }

    @Override
    public <Q, R> Publisher<QueryResponseMessage<R>> streamingQuery(StreamingQueryMessage<Q, R> query) {
        return Mono.fromSupplier(this::registerStreamingQueryActivity)
                   .flatMapMany(activity -> Mono.just(dispatchInterceptors.intercept(query))
                                                .flatMapMany(intercepted -> Mono.just(serializeStreaming(intercepted))
                                                                                .flatMapMany(queryRequest -> sendRequest(intercepted, queryRequest))
                                                                                .flatMap(queryResponse -> deserialize(intercepted, queryResponse)))
                                                .doFinally(new ActivityFinisher(activity)))
                   .subscribeOn(Schedulers.fromExecutorService(queryExecutor));
    }

    /**
     * Ends a streaming query activity.
     * <p>
     * The reason for this static class to exist at all is the ability of instantiating {@link AxonServerQueryBus} even
     * without Project Reactor on the classpath.
     * </p>
     * <p>
     * If we had Project Reactor on the classpath, this class would be replaced with a lambda (which would compile into
     * inner class). But, inner classes have a reference to an outer class making a single unit together with it. If an
     * inner or outer class had a method with a parameter that belongs to a library which is not on the classpath,
     * instantiation would fail.
     * </p>
     *
     * @author Milan Savic
     */
    private static class ActivityFinisher implements Consumer<SignalType> {

        private final ShutdownLatch.ActivityHandle activity;

        private ActivityFinisher(ShutdownLatch.ActivityHandle activity) {
            this.activity = activity;
        }

        @Override
        public void accept(SignalType signalType) {
            activity.end();
        }
    }

    private ShutdownLatch.ActivityHandle registerStreamingQueryActivity() {
        shutdownLatch.ifShuttingDown(format("Cannot dispatch new %s as this bus is being shut down", "queries"));
        return shutdownLatch.registerActivity();
    }

    private QueryRequest serializeStreaming(QueryMessage<?, ?> query) {
        return serialize(query, true, priorityCalculator.determinePriority(query));
    }

    private QueryRequest serialize(QueryMessage<?, ?> query, boolean stream, int priority) {
        return serializer.serializeRequest(query,
                                           DIRECT_QUERY_NUMBER_OF_RESULTS,
                                           DIRECT_QUERY_TIMEOUT_MS,
                                           priority,
                                           stream);
    }

    private Publisher<QueryResponse> sendRequest(QueryMessage<?, ?> queryMessage, QueryRequest queryRequest) {
        return new ResultStreamPublisher<>(() -> axonServerConnectionManager.getConnection(targetContextResolver.resolveContext(queryMessage))
                                                                            .queryChannel()
                                                                            .query(queryRequest));
    }

    private <R> Publisher<QueryResponseMessage<R>> deserialize(StreamingQueryMessage<?, R> queryMessage,
                                                               QueryResponse queryResponse) {
        //noinspection unchecked
        Class<R> expectedResponseType = (Class<R>) queryMessage.getResponseType().getExpectedResponseType();
        QueryResponseMessage<?> responseMessage = serializer.deserializeResponse(queryResponse);
        if (responseMessage.isExceptional()) {
            return Flux.error(responseMessage.exceptionResult());
        }
        if (expectedResponseType.isAssignableFrom(responseMessage.getPayloadType())) {
            InstanceResponseType<R> instanceResponseType = new InstanceResponseType<>(expectedResponseType);
            return Flux.just(new ConvertingResponseMessage<>(instanceResponseType, responseMessage));
        } else {
            MultipleInstancesResponseType<R> multiResponseType =
                    new MultipleInstancesResponseType<>(expectedResponseType);
            ConvertingResponseMessage<List<R>> convertingMessage =
                    new ConvertingResponseMessage<>(multiResponseType, responseMessage);
            return Flux.fromStream(convertingMessage.getPayload()
                                                    .stream()
                                                    .map(payload -> singleMessage(responseMessage,
                                                                                  payload,
                                                                                  expectedResponseType)));
        }
    }

    private <R> QueryResponseMessage<R> singleMessage(QueryResponseMessage<?> original,
                                                      R newPayload,
                                                      Class<R> expectedPayloadType) {
        GenericMessage<R> delegate = new GenericMessage<>(original.getIdentifier(),
                                                          expectedPayloadType,
                                                          newPayload,
                                                          original.getMetaData());
        return new GenericQueryResponseMessage<>(delegate);
    }

    @Override
    public <Q, R> Stream<QueryResponseMessage<R>> scatterGather(@Nonnull QueryMessage<Q, R> queryMessage,
                                                                long timeout,
                                                                @Nonnull TimeUnit timeUnit) {
        Assert.isFalse(Publisher.class.isAssignableFrom(queryMessage.getResponseType().getExpectedResponseType()),
                       () -> "The scatter-Gather query does not support Flux as a return type.");
        shutdownLatch.ifShuttingDown(format(
                "Cannot dispatch new %s as this bus is being shut down", "scatter-gather queries"
        ));

        QueryMessage<Q, R> interceptedQuery = dispatchInterceptors.intercept(queryMessage);
        ShutdownLatch.ActivityHandle queryInTransit = shutdownLatch.registerActivity();
        long deadline = System.currentTimeMillis() + timeUnit.toMillis(timeout);
        try {
            String targetContext = targetContextResolver.resolveContext(interceptedQuery);
            QueryRequest queryRequest =
                    serializer.serializeRequest(interceptedQuery,
                                                SCATTER_GATHER_NUMBER_OF_RESULTS,
                                                timeUnit.toMillis(timeout),
                                                priorityCalculator.determinePriority(interceptedQuery));

            ResultStream<QueryResponse> queryResult = axonServerConnectionManager.getConnection(targetContext)
                                                                                 .queryChannel()
                                                                                 .query(queryRequest);

            return StreamSupport.stream(
                    new QueryResponseSpliterator<>(queryMessage,
                                                   queryResult,
                                                   deadline,
                                                   serializer,
                                                   queryInTransit::end),
                    false
            ).onClose(queryInTransit::end);
        } catch (Exception e) {
            logger.debug("There was a problem issuing a scatter-gather query {}.", interceptedQuery, e);
            queryInTransit.end();
            throw e;
        }
    }

    /**
     * {@inheritDoc}
     *
     * @deprecated in favor of using the {{@link #subscriptionQuery(SubscriptionQueryMessage, int)}}
     */
    @Deprecated
    @Override
    public <Q, I, U> SubscriptionQueryResult<QueryResponseMessage<I>, SubscriptionQueryUpdateMessage<U>> subscriptionQuery(
            @Nonnull SubscriptionQueryMessage<Q, I, U> query,
            SubscriptionQueryBackpressure backPressure,
            int updateBufferSize
    ) {
        return subscriptionQuery(query, updateBufferSize);
    }

    @Override
    public <Q, I, U> SubscriptionQueryResult<QueryResponseMessage<I>, SubscriptionQueryUpdateMessage<U>> subscriptionQuery(
            @Nonnull SubscriptionQueryMessage<Q, I, U> query,
            int updateBufferSize
    ) {
        Assert.isFalse(Publisher.class.isAssignableFrom(query.getResponseType().getExpectedResponseType()),
                       () -> "The subscription Query query does not support Flux as a return type.");
        Assert.isFalse(Publisher.class.isAssignableFrom(query.getUpdateResponseType().getExpectedResponseType()),
                       () -> "The subscription Query query does not support Flux as an update type.");
        shutdownLatch.ifShuttingDown(format(
                "Cannot dispatch new %s as this bus is being shut down", "subscription queries"
        ));

        SubscriptionQueryMessage<Q, I, U> interceptedQuery = dispatchInterceptors.intercept(query);
        String subscriptionId = interceptedQuery.getIdentifier();
        String targetContext = targetContextResolver.resolveContext(interceptedQuery);

        logger.debug("Subscription Query requested with subscription Id [{}]", subscriptionId);

        io.axoniq.axonserver.connector.query.SubscriptionQueryResult result =
                axonServerConnectionManager.getConnection(targetContext)
                                           .queryChannel()
                                           .subscriptionQuery(
                                                   subscriptionSerializer.serializeQuery(interceptedQuery),
                                                   subscriptionSerializer.serializeUpdateType(interceptedQuery),
                                                   configuration.getQueryFlowControl().getInitialNrOfPermits(),
                                                   configuration.getQueryFlowControl().getNrOfNewPermits()
                                           );
        return new AxonServerSubscriptionQueryResult<>(result, subscriptionSerializer);
    }

    @Override
    public QueryUpdateEmitter queryUpdateEmitter() {
        return updateEmitter;
    }

    @Override
    public QueryBus localSegment() {
        return localSegment;
    }

    @Override
    public Registration registerHandlerInterceptor(
            @Nonnull MessageHandlerInterceptor<? super QueryMessage<?, ?>> interceptor) {
        return localSegment.registerHandlerInterceptor(interceptor);
    }

    @Override
    public @Nonnull
    Registration registerDispatchInterceptor(
            @Nonnull MessageDispatchInterceptor<? super QueryMessage<?, ?>> dispatchInterceptor) {
        return dispatchInterceptors.registerDispatchInterceptor(dispatchInterceptor);
    }

    /**
     * Disconnect the query bus from Axon Server, by unsubscribing all known query handlers. This shutdown operation is
     * performed in the {@link Phase#INBOUND_QUERY_CONNECTOR} phase.
     */
    public void disconnect() {
        if (axonServerConnectionManager.isConnected(context)) {
            axonServerConnectionManager.getConnection(context).queryChannel().prepareDisconnect();
        }
        localSegmentAdapter.cancel();
    }

    /**
     * Shutdown the query bus asynchronously for dispatching queries to Axon Server. This process will wait for
     * dispatched queries which have not received a response yet and will close off running subscription queries. This
     * shutdown operation is performed in the {@link Phase#OUTBOUND_QUERY_CONNECTORS} phase.
     *
     * @return a completable future which is resolved once all query dispatching activities are completed
     */
    public CompletableFuture<Void> shutdownDispatching() {
        return shutdownLatch.initiateShutdown();
    }

    /**
<<<<<<< HEAD
=======
     * An abstract {@link Runnable} and {@link Comparable} implementation. Uses a combination of {@code priority} and
     * {@code index} to compare between {@code this} and other priority task instances. The priority is typically
     * defined through a {@link QueryPriorityCalculator}, which defines the priority for a query. This task uses the
     * {@code index} to differentiate between tasks with the same priority, ensuring the insert order is leading in
     * those scenarios.
     */
    private abstract static class PriorityTask implements Runnable, Comparable<PriorityTask> {

        private static final AtomicLong COUNTER = new AtomicLong(Long.MIN_VALUE);

        private final long priority;
        private final long index;

        public PriorityTask(long priority) {
            this.priority = priority;
            this.index = COUNTER.incrementAndGet();
        }

        public long getPriority() {
            return priority;
        }

        @Override
        public int compareTo(PriorityTask o) {
            int c = Long.compare(this.priority, o.priority);
            if (c != 0) {
                return -c;
            }
            return Long.compare(this.index, o.index);
        }

        @Override
        public boolean equals(Object o) {
            if (this == o) {
                return true;
            }
            if (o == null || getClass() != o.getClass()) {
                return false;
            }
            PriorityTask that = (PriorityTask) o;
            return priority == that.priority && index == that.index;
        }

        @Override
        public int hashCode() {
            return Objects.hash(priority, index);
        }
    }

    /**
     * A {@link QueryHandler} implementation serving as a wrapper around the local {@link QueryBus} to push through the
     * message handling and subscription query registration.
     */
    private class LocalSegmentAdapter implements QueryHandler {

        @Override
        public void handle(QueryRequest query, ReplyChannel<QueryResponse> responseHandler) {
            QueryProcessingTask processingTask = new QueryProcessingTask(
                    localSegment, query, responseHandler, serializer, configuration.getClientId()
            );
            queryExecutor.execute(processingTask);
        }

        @Override
        public io.axoniq.axonserver.connector.Registration registerSubscriptionQuery(SubscriptionQuery query,
                                                                                     UpdateHandler sendUpdate) {
            UpdateHandlerRegistration<Object> updateHandler =
                    updateEmitter.registerUpdateHandler(subscriptionSerializer.deserialize(query), 1024);

            updateHandler.getUpdates()
                         .map(subscriptionSerializer::serialize)
                         .doOnError(e -> {
                             ErrorMessage error = ExceptionSerializer.serialize(configuration.getClientId(), e);
                             String errorCode = ErrorCode.QUERY_EXECUTION_ERROR.errorCode();
                             QueryUpdate queryUpdate = QueryUpdate.newBuilder()
                                                                  .setErrorMessage(error)
                                                                  .setErrorCode(errorCode)
                                                                  .build();
                             sendUpdate.sendUpdate(queryUpdate);
                             sendUpdate.complete();
                         })
                         .doOnComplete(sendUpdate::complete)
                         .subscribe(sendUpdate::sendUpdate);

            return () -> {
                updateHandler.getRegistration().close();
                return CompletableFuture.completedFuture(null);
            };
        }
    }

    /**
     * A {@link PriorityTask} implementation which is given to a {@link PriorityBlockingQueue} to be consumed by the
     * query {@link ExecutorService}, in order. The {@code priority} is retrieved from the provided {@link QueryRequest}
     * and used to priorities this {@link QueryProcessingTask} among others of its kind.
     */
    private static class QueryProcessingTask extends PriorityTask {

        private final QueryBus localSegment;
        private final QueryRequest queryRequest;
        private final ReplyChannel<QueryResponse> responseHandler;
        private final QuerySerializer serializer;
        private final String clientId;

        private QueryProcessingTask(QueryBus localSegment,
                                    QueryRequest queryRequest,
                                    ReplyChannel<QueryResponse> responseHandler,
                                    QuerySerializer serializer, String clientId) {
            super(priority(queryRequest.getProcessingInstructionsList()));
            this.localSegment = localSegment;
            this.queryRequest = queryRequest;
            this.responseHandler = responseHandler;
            this.serializer = serializer;
            this.clientId = clientId;
        }

        @Override
        public void run() {
            try {
                logger.debug("Will process query [{}]", queryRequest.getQuery());
                QueryMessage<Object, Object> queryMessage = serializer.deserializeRequest(queryRequest);
                if (ProcessingInstructionHelper.numberOfResults(queryRequest.getProcessingInstructionsList()) == 1) {
                    localSegment.query(queryMessage).whenComplete((r, e) -> {
                        if (e != null) {
                            ErrorMessage ex = ExceptionSerializer.serialize(clientId, e);
                            QueryResponse response =
                                    QueryResponse.newBuilder()
                                                 .setErrorCode(ErrorCode.QUERY_EXECUTION_ERROR.errorCode())
                                                 .setErrorMessage(ex)
                                                 .setRequestIdentifier(queryRequest.getMessageIdentifier())
                                                 .build();
                            responseHandler.sendLast(response);
                        } else {
                            responseHandler.sendLast(
                                    serializer.serializeResponse(r, queryRequest.getMessageIdentifier())
                            );
                        }
                    });
                } else {
                    Stream<QueryResponseMessage<Object>> result = localSegment.scatterGather(
                            queryMessage,
                            ProcessingInstructionHelper.timeout(queryRequest.getProcessingInstructionsList()),
                            TimeUnit.MILLISECONDS
                    );
                    result.forEach(r -> responseHandler.send(
                            serializer.serializeResponse(r, queryRequest.getMessageIdentifier())
                    ));
                    responseHandler.complete();
                }
            } catch (RuntimeException | OutOfDirectMemoryError e) {
                ErrorMessage ex = ExceptionSerializer.serialize(clientId, e);
                responseHandler.sendLast(QueryResponse.newBuilder()
                                                      .setErrorCode(ErrorCode.QUERY_EXECUTION_ERROR.errorCode())
                                                      .setErrorMessage(ex)
                                                      .setRequestIdentifier(queryRequest.getMessageIdentifier())
                                                      .build());
                logger.warn("Query Processor had an exception when processing query [{}]",
                            queryRequest.getQuery(), e);
            }
        }
    }

    /**
>>>>>>> c636717d
     * Builder class to instantiate an {@link AxonServerQueryBus}.
     * <p>
     * The {@link QueryPriorityCalculator} is defaulted to {@link QueryPriorityCalculator#defaultQueryPriorityCalculator()}
     * and the {@link TargetContextResolver} defaults to a lambda returning the {@link
     * AxonServerConfiguration#getContext()} as the context. The {@link ExecutorServiceBuilder} defaults to {@link
     * ExecutorServiceBuilder#defaultQueryExecutorServiceBuilder()}. The {@link AxonServerConnectionManager}, the
     * {@link
     * AxonServerConfiguration}, the local {@link QueryBus}, the {@link QueryUpdateEmitter}, and the message and
     * generic
     * {@link Serializer}s are <b>hard requirements</b> and as such should be provided.
     */
    public static class Builder {

        private AxonServerConnectionManager axonServerConnectionManager;
        private AxonServerConfiguration configuration;
        private QueryBus localSegment;
        private QueryUpdateEmitter updateEmitter;
        private Serializer messageSerializer;
        private Serializer genericSerializer;
        private QueryPriorityCalculator priorityCalculator = QueryPriorityCalculator.defaultQueryPriorityCalculator();
        private TargetContextResolver<? super QueryMessage<?, ?>> targetContextResolver =
                q -> configuration.getContext();
        private ExecutorServiceBuilder executorServiceBuilder =
                ExecutorServiceBuilder.defaultQueryExecutorServiceBuilder();
        private String defaultContext;

        /**
         * Sets the {@link AxonServerConnectionManager} used to create connections between this application and an Axon
         * Server instance.
         *
         * @param axonServerConnectionManager an {@link AxonServerConnectionManager} used to create connections between
         *                                    this application and an Axon Server instance
         *
         * @return the current Builder instance, for fluent interfacing
         */
        public Builder axonServerConnectionManager(AxonServerConnectionManager axonServerConnectionManager) {
            assertNonNull(axonServerConnectionManager, "AxonServerConnectionManager may not be null");
            this.axonServerConnectionManager = axonServerConnectionManager;
            return this;
        }

        /**
         * Sets the {@link AxonServerConfiguration} used to configure several components within the Axon Server Query
         * Bus, like setting the client id or the number of query handling threads used.
         *
         * @param configuration an {@link AxonServerConfiguration} used to configure several components within the Axon
         *                      Server Query Bus
         *
         * @return the current Builder instance, for fluent interfacing
         */
        public Builder configuration(AxonServerConfiguration configuration) {
            assertNonNull(configuration, "AxonServerConfiguration may not be null");
            this.configuration = configuration;
            return this;
        }

        /**
         * Sets the local {@link QueryBus} used to dispatch incoming queries to the local environment.
         *
         * @param localSegment a {@link QueryBus} used to dispatch incoming queries to the local environment
         *
         * @return the current Builder instance, for fluent interfacing
         */
        public Builder localSegment(QueryBus localSegment) {
            assertNonNull(localSegment, "Local QueryBus may not be null");
            this.localSegment = localSegment;
            return this;
        }

        /**
         * Sets the {@link QueryUpdateEmitter} which can be used to emit updates to queries. Required to honor the
         * {@link QueryBus#queryUpdateEmitter()} contract.
         *
         * @param updateEmitter a {@link QueryUpdateEmitter} which can be used to emit updates to queries
         *
         * @return the current Builder instance, for fluent interfacing
         */
        public Builder updateEmitter(QueryUpdateEmitter updateEmitter) {
            assertNonNull(updateEmitter, "QueryUpdateEmitter may not be null");
            this.updateEmitter = updateEmitter;
            return this;
        }

        /**
         * Sets the message {@link Serializer} used to de-/serialize incoming and outgoing queries and query responses.
         *
         * @param messageSerializer a {@link Serializer} used to de-/serialize incoming and outgoing queries and query
         *                          responses
         *
         * @return the current Builder instance, for fluent interfacing
         */
        public Builder messageSerializer(Serializer messageSerializer) {
            assertNonNull(messageSerializer, "Message Serializer may not be null");
            this.messageSerializer = messageSerializer;
            return this;
        }

        /**
         * Sets the generic {@link Serializer} used to de-/serialize incoming and outgoing query {@link
         * org.axonframework.messaging.responsetypes.ResponseType} implementations.
         *
         * @param genericSerializer a {@link Serializer} used to de-/serialize incoming and outgoing query {@link
         *                          org.axonframework.messaging.responsetypes.ResponseType} implementations.
         *
         * @return the current Builder instance, for fluent interfacing
         */
        public Builder genericSerializer(Serializer genericSerializer) {
            assertNonNull(genericSerializer, "Generic Serializer may not be null");
            this.genericSerializer = genericSerializer;
            return this;
        }

        /**
         * Sets the {@link QueryPriorityCalculator} used to deduce the priority of an incoming query among other
         * queries, to give precedence over high(er) valued queries for example. Defaults to a {@link
         * QueryPriorityCalculator#defaultQueryPriorityCalculator()}.
         *
         * @param priorityCalculator a {@link QueryPriorityCalculator} used to deduce the priority of an incoming query
         *                           among other queries
         *
         * @return the current Builder instance, for fluent interfacing
         */
        public Builder priorityCalculator(QueryPriorityCalculator priorityCalculator) {
            assertNonNull(targetContextResolver, "QueryPriorityCalculator may not be null");
            this.priorityCalculator = priorityCalculator;
            return this;
        }

        /**
         * Sets the {@link TargetContextResolver} used to resolve the target (bounded) context of an ingested {@link
         * QueryMessage}. Defaults to returning the {@link AxonServerConfiguration#getContext()} on any type of query
         * message being ingested.
         *
         * @param targetContextResolver a {@link TargetContextResolver} used to resolve the target (bounded) context of
         *                              an ingested {@link QueryMessage}
         *
         * @return the current Builder instance, for fluent interfacing
         */
        public Builder targetContextResolver(TargetContextResolver<? super QueryMessage<?, ?>> targetContextResolver) {
            assertNonNull(targetContextResolver, "TargetContextResolver may not be null");
            this.targetContextResolver = targetContextResolver;
            return this;
        }

        /**
         * Sets the {@link ExecutorServiceBuilder} which builds an {@link ExecutorService} based on a given {@link
         * AxonServerConfiguration} and {@link BlockingQueue} of {@link Runnable}. This ExecutorService is used to
         * process incoming queries with. Defaults to a {@link ThreadPoolExecutor}, using the {@link
         * AxonServerConfiguration#getQueryThreads()} for the pool size, a keep-alive-time of {@code 100ms}, the given
         * BlockingQueue as the work queue and an {@link AxonThreadFactory}.
         * <p/>
         * Note that it is highly recommended to use the given BlockingQueue if you are to provide you own {@code
         * executorServiceBuilder}, as it ensure the query's priority is taken into consideration. Defaults to {@link
         * ExecutorServiceBuilder#defaultQueryExecutorServiceBuilder()}.
         *
         * @param executorServiceBuilder an {@link ExecutorServiceBuilder} used to build an {@link ExecutorService}
         *                               based on the {@link AxonServerConfiguration} and a {@link BlockingQueue}
         *
         * @return the current Builder instance, for fluent interfacing
         */
        @SuppressWarnings("unused")
        public Builder executorServiceBuilder(ExecutorServiceBuilder executorServiceBuilder) {
            assertNonNull(executorServiceBuilder, "ExecutorServiceBuilder may not be null");
            this.executorServiceBuilder = executorServiceBuilder;
            return this;
        }

        /**
         * Sets the request stream factory that creates a request stream based on upstream. Defaults to {@link
         * UpstreamAwareStreamObserver#getRequestStream()}.
         *
         * @param requestStreamFactory factory that creates a request stream based on upstream
         *
         * @return the current Builder instance, for fluent interfacing
         * @deprecated in through use of the <a href="https://github.com/AxonIQ/axonserver-connector-java">AxonServer
         * java connector</a>
         */
        @Deprecated
        public Builder requestStreamFactory(
                Function<UpstreamAwareStreamObserver<QueryProviderInbound>, StreamObserver<QueryProviderOutbound>> requestStreamFactory
        ) {
            return this;
        }

        /**
         * Sets the instruction ack source used to send instruction acknowledgements. Defaults to {@link
         * DefaultInstructionAckSource}.
         *
         * @param instructionAckSource used to send instruction acknowledgements
         *
         * @return the current Builder instance, for fluent interfacing
         * @deprecated in through use of the <a href="https://github.com/AxonIQ/axonserver-connector-java">AxonServer
         * java connector</a>
         */
        @Deprecated
        public Builder instructionAckSource(InstructionAckSource<QueryProviderOutbound> instructionAckSource) {
            return this;
        }

        /**
         * Sets the default context for this event store to connect to.
         *
         * @param defaultContext for this bus to connect to.
         * @return the current Builder instance, for fluent interfacing
         */
        public Builder defaultContext(String defaultContext) {
            assertNonEmpty(defaultContext, "The context may not be null or empty");
            this.defaultContext = defaultContext;
            return this;
        }

        /**
         * Initializes a {@link AxonServerQueryBus} as specified through this Builder.
         *
         * @return a {@link AxonServerQueryBus} as specified through this Builder
         */
        public AxonServerQueryBus build() {
            return new AxonServerQueryBus(this);
        }

        /**
         * Build a {@link QuerySerializer} using the configured {@code messageSerializer}, {@code genericSerializer} and
         * {@code configuration}.
         *
         * @return a {@link QuerySerializer} based on the configured {@code messageSerializer}, {@code
         * genericSerializer} and {@code configuration}
         */
        protected QuerySerializer buildQuerySerializer() {
            return new QuerySerializer(messageSerializer, genericSerializer, configuration);
        }

        /**
         * Build a {@link SubscriptionMessageSerializer} using the configured {@code messageSerializer}, {@code
         * genericSerializer} and {@code configuration}.
         *
         * @return a {@link SubscriptionMessageSerializer} based on the configured {@code messageSerializer}, {@code
         * genericSerializer} and {@code configuration}
         */
        protected SubscriptionMessageSerializer buildSubscriptionMessageSerializer() {
            return new SubscriptionMessageSerializer(messageSerializer, genericSerializer, configuration);
        }

        /**
         * Validates whether the fields contained in this Builder are set accordingly.
         *
         * @throws AxonConfigurationException if one field is asserted to be incorrect according to the Builder's
         *                                    specifications
         */
        protected void validate() throws AxonConfigurationException {
            assertNonNull(axonServerConnectionManager,
                          "The AxonServerConnectionManager is a hard requirement and should be provided");
            assertNonNull(configuration, "The AxonServerConfiguration is a hard requirement and should be provided");
            assertNonNull(localSegment, "The Local QueryBus is a hard requirement and should be provided");
            assertNonNull(updateEmitter, "The QueryUpdateEmitter is a hard requirement and should be provided");
            assertNonNull(messageSerializer, "The Message Serializer is a hard requirement and should be provided");
            assertNonNull(genericSerializer, "The Generic Serializer is a hard requirement and should be provided");
        }
    }

<<<<<<< HEAD
=======
    private static class ResponseProcessingTask<R> extends PriorityTask {

        private final AtomicBoolean singleExecutionCheck = new AtomicBoolean();
        private final ResultStream<QueryResponse> result;
        private final QuerySerializer serializer;
        private final CompletableFuture<QueryResponseMessage<R>> queryTransaction;
        private final ResponseType<R> expectedResponseType;

        public ResponseProcessingTask(ResultStream<QueryResponse> result,
                                      QuerySerializer serializer,
                                      CompletableFuture<QueryResponseMessage<R>> queryTransaction,
                                      int priority,
                                      ResponseType<R> expectedResponseType) {
            super(priority);
            this.result = result;
            this.serializer = serializer;
            this.queryTransaction = queryTransaction;
            this.expectedResponseType = expectedResponseType;
        }

        @Override
        public void run() {
            if (singleExecutionCheck.compareAndSet(false, true)) {
                QueryResponse nextAvailable = result.nextIfAvailable();
                if (nextAvailable != null) {
                    queryTransaction.complete(serializer.deserializeResponse(nextAvailable, expectedResponseType));
                } else if (result.isClosed() && !queryTransaction.isDone()) {
                    Exception exception = result.getError()
                                                .map(ErrorCode.QUERY_DISPATCH_ERROR::convert)
                                                .orElse(new AxonServerQueryDispatchException(
                                                        ErrorCode.QUERY_DISPATCH_ERROR.errorCode(),
                                                        "Query did not yield the expected number of results."
                                                ));
                    queryTransaction.completeExceptionally(exception);
                }
            }
        }
    }

>>>>>>> c636717d
    private static class QueryResponseSpliterator<Q, R> implements Spliterator<QueryResponseMessage<R>> {

        private final QueryMessage<Q, R> queryMessage;
        private final ResultStream<QueryResponse> queryResult;
        private final long deadline;
        private final QuerySerializer serializer;
        private final Runnable closeHandler;

        public QueryResponseSpliterator(QueryMessage<Q, R> queryMessage,
                                        ResultStream<QueryResponse> queryResult,
                                        long deadline,
                                        QuerySerializer serializer,
                                        Runnable closeHandler) {
            this.queryMessage = queryMessage;
            this.queryResult = queryResult;
            this.deadline = deadline;
            this.serializer = serializer;
            this.closeHandler = closeHandler;
        }

        @Override
        public boolean tryAdvance(Consumer<? super QueryResponseMessage<R>> action) {
            long remaining = deadline - System.currentTimeMillis();
            QueryResponse next;
            if (remaining > 0) {
                try {
                    next = queryResult.nextIfAvailable(remaining, TimeUnit.MILLISECONDS);
                } catch (InterruptedException e) {
                    Thread.currentThread().interrupt();
                    closeHandler.run();
                    return false;
                }
            } else {
                next = queryResult.nextIfAvailable();
            }
            if (next != null) {
                action.accept(serializer.deserializeResponse(next, queryMessage.getResponseType()));
                return true;
            }
            queryResult.close();
            closeHandler.run();
            return false;
        }

        @Override
        public Spliterator<QueryResponseMessage<R>> trySplit() {
            return null;
        }

        @Override
        public long estimateSize() {
            return Long.MAX_VALUE;
        }

        @Override
        public int characteristics() {
            return Spliterator.DISTINCT & Spliterator.IMMUTABLE & Spliterator.NONNULL;
        }
    }

    /**
     * A {@link QueryHandler} implementation serving as a wrapper around the local {@link QueryBus} to push through the
     * message handling and subscription query registration.
     */
    private class LocalSegmentAdapter implements QueryHandler {

        private final Map<String, QueryProcessingTask> queriesInProgress = new ConcurrentHashMap<>();

        public void cancel() {
            queriesInProgress.values()
                             .iterator()
                             .forEachRemaining(QueryProcessingTask::cancel);
        }

        @Override
        public void handle(QueryRequest query, ReplyChannel<QueryResponse> responseHandler) {
            stream(query, responseHandler).request(Long.MAX_VALUE);
        }

        @Override
        public FlowControl stream(QueryRequest query, ReplyChannel<QueryResponse> responseHandler) {
            Runnable onClose = () -> queriesInProgress.remove(query.getMessageIdentifier());
            CloseAwareReplyChannel<QueryResponse> closeAwareReplyChannel =
                    new CloseAwareReplyChannel<>(responseHandler, onClose);
            QueryProcessingTask processingTask = new QueryProcessingTask(localSegment,
                                                                         query,
                                                                         closeAwareReplyChannel,
                                                                         serializer,
                                                                         configuration.getClientId());
            queriesInProgress.put(query.getMessageIdentifier(), processingTask);
            queryExecutor.submit(processingTask);
            return new FlowControl() {
                @Override
                public void request(long requested) {
                    queryExecutor.submit(() -> processingTask.request(requested));
                }

                @Override
                public void cancel() {
                    queryExecutor.submit(processingTask::cancel);
                }
            };
        }

        @Override
        public io.axoniq.axonserver.connector.Registration registerSubscriptionQuery(SubscriptionQuery query,
                                                                                     UpdateHandler sendUpdate) {
            UpdateHandlerRegistration<Object> updateHandler =
                    updateEmitter.registerUpdateHandler(subscriptionSerializer.deserialize(query), 1024);

            updateHandler.getUpdates()
                         .doOnError(e -> {
                             ErrorMessage error = ExceptionSerializer.serialize(configuration.getClientId(), e);
                             String errorCode = ErrorCode.getQueryExecutionErrorCode(e).errorCode();
                             QueryUpdate queryUpdate = QueryUpdate.newBuilder()
                                                                  .setErrorMessage(error)
                                                                  .setErrorCode(errorCode)
                                                                  .build();
                             sendUpdate.sendUpdate(queryUpdate);
                             sendUpdate.complete();
                         })
                         .doOnComplete(sendUpdate::complete)
                         .map(subscriptionSerializer::serialize)
                         .subscribe(sendUpdate::sendUpdate);

            return () -> {
                updateHandler.getRegistration().close();
                return CompletableFuture.completedFuture(null);
            };
        }
    }
}<|MERGE_RESOLUTION|>--- conflicted
+++ resolved
@@ -86,13 +86,9 @@
 
 import java.lang.invoke.MethodHandles;
 import java.lang.reflect.Type;
-<<<<<<< HEAD
-import java.util.Comparator;
+import java.util.Objects;
 import java.util.List;
 import java.util.Map;
-=======
-import java.util.Objects;
->>>>>>> c636717d
 import java.util.Spliterator;
 import java.util.concurrent.BlockingQueue;
 import java.util.concurrent.CompletableFuture;
@@ -101,11 +97,8 @@
 import java.util.concurrent.PriorityBlockingQueue;
 import java.util.concurrent.ThreadPoolExecutor;
 import java.util.concurrent.TimeUnit;
-<<<<<<< HEAD
-=======
 import java.util.concurrent.atomic.AtomicBoolean;
 import java.util.concurrent.atomic.AtomicLong;
->>>>>>> c636717d
 import java.util.function.Consumer;
 import java.util.function.Function;
 import java.util.stream.Stream;
@@ -167,22 +160,11 @@
 
         dispatchInterceptors = new DispatchInterceptors<>();
 
-<<<<<<< HEAD
-        PriorityBlockingQueue<Runnable> queryProcessQueue = new PriorityBlockingQueue<>(
-                QUERY_QUEUE_CAPACITY,
-                Comparator.comparingLong(
-                        r -> r instanceof PrioritizedRunnable ? ((PrioritizedRunnable) r).priority()
-                                        : DEFAULT_PRIORITY
-                ).reversed()
-        );
-=======
         PriorityBlockingQueue<Runnable> queryProcessQueue = new PriorityBlockingQueue<>(QUERY_QUEUE_CAPACITY);
->>>>>>> c636717d
         queryExecutor = builder.executorServiceBuilder.apply(configuration, queryProcessQueue);
         localSegmentAdapter = new LocalSegmentAdapter();
     }
 
-<<<<<<< HEAD
     /**
      * Instantiate a Builder to be able to create an {@link AxonServerQueryBus}.
      * <p>
@@ -208,8 +190,6 @@
         lifecycle.onShutdown(Phase.OUTBOUND_QUERY_CONNECTORS, this::shutdownDispatching);
     }
 
-=======
->>>>>>> c636717d
     /**
      * Start the Axon Server {@link QueryBus} implementation.
      */
@@ -242,32 +222,13 @@
         CompletableFuture<QueryResponseMessage<R>> queryTransaction = new CompletableFuture<>();
         try {
             int priority = priorityCalculator.determinePriority(interceptedQuery);
-<<<<<<< HEAD
             QueryRequest queryRequest = serialize(interceptedQuery, false, priority);
             Publisher<QueryResponse> result = sendRequest(interceptedQuery, queryRequest);
 
-            Runnable task = new BlockingQueryResponseProcessingTask<>(result,
-                                                                      serializer,
-                                                                      queryTransaction,
-                                                                      priority,
-                                                                      queryMessage.getResponseType());
-            queryExecutor.submit(task);
-=======
-            QueryRequest queryRequest =
-                    serializer.serializeRequest(interceptedQuery,
-                                                DIRECT_QUERY_NUMBER_OF_RESULTS,
-                                                DIRECT_QUERY_TIMEOUT_MS,
-                                                priority);
-
-            ResultStream<QueryResponse> result = axonServerConnectionManager.getConnection(targetContext)
-                                                                            .queryChannel()
-                                                                            .query(queryRequest);
-
-            ResponseProcessingTask<R> responseProcessingTask = new ResponseProcessingTask<>(
+            Runnable responseProcessingTask = new BlockingQueryResponseProcessingTask<>(
                     result, serializer, queryTransaction, priority, queryMessage.getResponseType()
             );
-            result.onAvailable(() -> queryExecutor.execute(responseProcessingTask));
->>>>>>> c636717d
+            queryExecutor.execute(responseProcessingTask);
         } catch (Exception e) {
             logger.debug("There was a problem issuing a query {}.", interceptedQuery, e);
             AxonException exception = ErrorCode.QUERY_DISPATCH_ERROR.convert(configuration.getClientId(), e);
@@ -506,172 +467,6 @@
     }
 
     /**
-<<<<<<< HEAD
-=======
-     * An abstract {@link Runnable} and {@link Comparable} implementation. Uses a combination of {@code priority} and
-     * {@code index} to compare between {@code this} and other priority task instances. The priority is typically
-     * defined through a {@link QueryPriorityCalculator}, which defines the priority for a query. This task uses the
-     * {@code index} to differentiate between tasks with the same priority, ensuring the insert order is leading in
-     * those scenarios.
-     */
-    private abstract static class PriorityTask implements Runnable, Comparable<PriorityTask> {
-
-        private static final AtomicLong COUNTER = new AtomicLong(Long.MIN_VALUE);
-
-        private final long priority;
-        private final long index;
-
-        public PriorityTask(long priority) {
-            this.priority = priority;
-            this.index = COUNTER.incrementAndGet();
-        }
-
-        public long getPriority() {
-            return priority;
-        }
-
-        @Override
-        public int compareTo(PriorityTask o) {
-            int c = Long.compare(this.priority, o.priority);
-            if (c != 0) {
-                return -c;
-            }
-            return Long.compare(this.index, o.index);
-        }
-
-        @Override
-        public boolean equals(Object o) {
-            if (this == o) {
-                return true;
-            }
-            if (o == null || getClass() != o.getClass()) {
-                return false;
-            }
-            PriorityTask that = (PriorityTask) o;
-            return priority == that.priority && index == that.index;
-        }
-
-        @Override
-        public int hashCode() {
-            return Objects.hash(priority, index);
-        }
-    }
-
-    /**
-     * A {@link QueryHandler} implementation serving as a wrapper around the local {@link QueryBus} to push through the
-     * message handling and subscription query registration.
-     */
-    private class LocalSegmentAdapter implements QueryHandler {
-
-        @Override
-        public void handle(QueryRequest query, ReplyChannel<QueryResponse> responseHandler) {
-            QueryProcessingTask processingTask = new QueryProcessingTask(
-                    localSegment, query, responseHandler, serializer, configuration.getClientId()
-            );
-            queryExecutor.execute(processingTask);
-        }
-
-        @Override
-        public io.axoniq.axonserver.connector.Registration registerSubscriptionQuery(SubscriptionQuery query,
-                                                                                     UpdateHandler sendUpdate) {
-            UpdateHandlerRegistration<Object> updateHandler =
-                    updateEmitter.registerUpdateHandler(subscriptionSerializer.deserialize(query), 1024);
-
-            updateHandler.getUpdates()
-                         .map(subscriptionSerializer::serialize)
-                         .doOnError(e -> {
-                             ErrorMessage error = ExceptionSerializer.serialize(configuration.getClientId(), e);
-                             String errorCode = ErrorCode.QUERY_EXECUTION_ERROR.errorCode();
-                             QueryUpdate queryUpdate = QueryUpdate.newBuilder()
-                                                                  .setErrorMessage(error)
-                                                                  .setErrorCode(errorCode)
-                                                                  .build();
-                             sendUpdate.sendUpdate(queryUpdate);
-                             sendUpdate.complete();
-                         })
-                         .doOnComplete(sendUpdate::complete)
-                         .subscribe(sendUpdate::sendUpdate);
-
-            return () -> {
-                updateHandler.getRegistration().close();
-                return CompletableFuture.completedFuture(null);
-            };
-        }
-    }
-
-    /**
-     * A {@link PriorityTask} implementation which is given to a {@link PriorityBlockingQueue} to be consumed by the
-     * query {@link ExecutorService}, in order. The {@code priority} is retrieved from the provided {@link QueryRequest}
-     * and used to priorities this {@link QueryProcessingTask} among others of its kind.
-     */
-    private static class QueryProcessingTask extends PriorityTask {
-
-        private final QueryBus localSegment;
-        private final QueryRequest queryRequest;
-        private final ReplyChannel<QueryResponse> responseHandler;
-        private final QuerySerializer serializer;
-        private final String clientId;
-
-        private QueryProcessingTask(QueryBus localSegment,
-                                    QueryRequest queryRequest,
-                                    ReplyChannel<QueryResponse> responseHandler,
-                                    QuerySerializer serializer, String clientId) {
-            super(priority(queryRequest.getProcessingInstructionsList()));
-            this.localSegment = localSegment;
-            this.queryRequest = queryRequest;
-            this.responseHandler = responseHandler;
-            this.serializer = serializer;
-            this.clientId = clientId;
-        }
-
-        @Override
-        public void run() {
-            try {
-                logger.debug("Will process query [{}]", queryRequest.getQuery());
-                QueryMessage<Object, Object> queryMessage = serializer.deserializeRequest(queryRequest);
-                if (ProcessingInstructionHelper.numberOfResults(queryRequest.getProcessingInstructionsList()) == 1) {
-                    localSegment.query(queryMessage).whenComplete((r, e) -> {
-                        if (e != null) {
-                            ErrorMessage ex = ExceptionSerializer.serialize(clientId, e);
-                            QueryResponse response =
-                                    QueryResponse.newBuilder()
-                                                 .setErrorCode(ErrorCode.QUERY_EXECUTION_ERROR.errorCode())
-                                                 .setErrorMessage(ex)
-                                                 .setRequestIdentifier(queryRequest.getMessageIdentifier())
-                                                 .build();
-                            responseHandler.sendLast(response);
-                        } else {
-                            responseHandler.sendLast(
-                                    serializer.serializeResponse(r, queryRequest.getMessageIdentifier())
-                            );
-                        }
-                    });
-                } else {
-                    Stream<QueryResponseMessage<Object>> result = localSegment.scatterGather(
-                            queryMessage,
-                            ProcessingInstructionHelper.timeout(queryRequest.getProcessingInstructionsList()),
-                            TimeUnit.MILLISECONDS
-                    );
-                    result.forEach(r -> responseHandler.send(
-                            serializer.serializeResponse(r, queryRequest.getMessageIdentifier())
-                    ));
-                    responseHandler.complete();
-                }
-            } catch (RuntimeException | OutOfDirectMemoryError e) {
-                ErrorMessage ex = ExceptionSerializer.serialize(clientId, e);
-                responseHandler.sendLast(QueryResponse.newBuilder()
-                                                      .setErrorCode(ErrorCode.QUERY_EXECUTION_ERROR.errorCode())
-                                                      .setErrorMessage(ex)
-                                                      .setRequestIdentifier(queryRequest.getMessageIdentifier())
-                                                      .build());
-                logger.warn("Query Processor had an exception when processing query [{}]",
-                            queryRequest.getQuery(), e);
-            }
-        }
-    }
-
-    /**
->>>>>>> c636717d
      * Builder class to instantiate an {@link AxonServerQueryBus}.
      * <p>
      * The {@link QueryPriorityCalculator} is defaulted to {@link QueryPriorityCalculator#defaultQueryPriorityCalculator()}
@@ -931,48 +726,6 @@
         }
     }
 
-<<<<<<< HEAD
-=======
-    private static class ResponseProcessingTask<R> extends PriorityTask {
-
-        private final AtomicBoolean singleExecutionCheck = new AtomicBoolean();
-        private final ResultStream<QueryResponse> result;
-        private final QuerySerializer serializer;
-        private final CompletableFuture<QueryResponseMessage<R>> queryTransaction;
-        private final ResponseType<R> expectedResponseType;
-
-        public ResponseProcessingTask(ResultStream<QueryResponse> result,
-                                      QuerySerializer serializer,
-                                      CompletableFuture<QueryResponseMessage<R>> queryTransaction,
-                                      int priority,
-                                      ResponseType<R> expectedResponseType) {
-            super(priority);
-            this.result = result;
-            this.serializer = serializer;
-            this.queryTransaction = queryTransaction;
-            this.expectedResponseType = expectedResponseType;
-        }
-
-        @Override
-        public void run() {
-            if (singleExecutionCheck.compareAndSet(false, true)) {
-                QueryResponse nextAvailable = result.nextIfAvailable();
-                if (nextAvailable != null) {
-                    queryTransaction.complete(serializer.deserializeResponse(nextAvailable, expectedResponseType));
-                } else if (result.isClosed() && !queryTransaction.isDone()) {
-                    Exception exception = result.getError()
-                                                .map(ErrorCode.QUERY_DISPATCH_ERROR::convert)
-                                                .orElse(new AxonServerQueryDispatchException(
-                                                        ErrorCode.QUERY_DISPATCH_ERROR.errorCode(),
-                                                        "Query did not yield the expected number of results."
-                                                ));
-                    queryTransaction.completeExceptionally(exception);
-                }
-            }
-        }
-    }
-
->>>>>>> c636717d
     private static class QueryResponseSpliterator<Q, R> implements Spliterator<QueryResponseMessage<R>> {
 
         private final QueryMessage<Q, R> queryMessage;
@@ -1063,16 +816,16 @@
                                                                          serializer,
                                                                          configuration.getClientId());
             queriesInProgress.put(query.getMessageIdentifier(), processingTask);
-            queryExecutor.submit(processingTask);
+            queryExecutor.execute(processingTask);
             return new FlowControl() {
                 @Override
                 public void request(long requested) {
-                    queryExecutor.submit(() -> processingTask.request(requested));
+                    queryExecutor.execute(() -> processingTask.request(requested));
                 }
 
                 @Override
                 public void cancel() {
-                    queryExecutor.submit(processingTask::cancel);
+                    queryExecutor.execute(processingTask::cancel);
                 }
             };
         }
