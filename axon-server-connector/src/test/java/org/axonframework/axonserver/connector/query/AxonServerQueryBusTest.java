/*
 * Copyright (c) 2010-2023. Axon Framework
 *
 * Licensed under the Apache License, Version 2.0 (the "License");
 * you may not use this file except in compliance with the License.
 * You may obtain a copy of the License at
 *
 *    http://www.apache.org/licenses/LICENSE-2.0
 *
 * Unless required by applicable law or agreed to in writing, software
 * distributed under the License is distributed on an "AS IS" BASIS,
 * WITHOUT WARRANTIES OR CONDITIONS OF ANY KIND, either express or implied.
 * See the License for the specific language governing permissions and
 * limitations under the License.
 */

package org.axonframework.axonserver.connector.query;

import com.google.protobuf.ByteString;
import io.axoniq.axonserver.connector.AxonServerConnection;
import io.axoniq.axonserver.connector.ErrorCategory;
import io.axoniq.axonserver.connector.ReplyChannel;
import io.axoniq.axonserver.connector.ResultStream;
import io.axoniq.axonserver.connector.query.QueryChannel;
import io.axoniq.axonserver.connector.query.QueryDefinition;
import io.axoniq.axonserver.connector.query.QueryHandler;
import io.axoniq.axonserver.grpc.ErrorMessage;
import io.axoniq.axonserver.grpc.MetaDataValue;
import io.axoniq.axonserver.grpc.SerializedObject;
import io.axoniq.axonserver.grpc.query.QueryRequest;
import io.axoniq.axonserver.grpc.query.QueryResponse;
import io.axoniq.axonserver.grpc.query.QueryUpdate;
import org.axonframework.axonserver.connector.AxonServerConfiguration;
import org.axonframework.axonserver.connector.AxonServerConnectionManager;
import org.axonframework.axonserver.connector.ErrorCode;
import org.axonframework.axonserver.connector.TargetContextResolver;
import org.axonframework.axonserver.connector.TestTargetContextResolver;
import org.axonframework.axonserver.connector.util.ProcessingInstructionHelper;
import org.axonframework.axonserver.connector.utils.TestSerializer;
import org.axonframework.common.Registration;
import org.axonframework.lifecycle.ShutdownInProgressException;
import org.axonframework.messaging.Message;
import org.axonframework.messaging.MessageHandler;
import org.axonframework.messaging.MessageHandlerInterceptor;
import org.axonframework.messaging.responsetypes.InstanceResponseType;
import org.axonframework.queryhandling.GenericQueryMessage;
import org.axonframework.queryhandling.GenericQueryResponseMessage;
import org.axonframework.queryhandling.GenericStreamingQueryMessage;
import org.axonframework.queryhandling.GenericSubscriptionQueryMessage;
import org.axonframework.queryhandling.QueryBus;
import org.axonframework.queryhandling.QueryExecutionException;
import org.axonframework.queryhandling.QueryMessage;
import org.axonframework.queryhandling.QueryResponseMessage;
import org.axonframework.queryhandling.SimpleQueryUpdateEmitter;
import org.axonframework.queryhandling.StreamingQueryMessage;
import org.axonframework.queryhandling.SubscriptionQueryMessage;
import org.axonframework.queryhandling.SubscriptionQueryResult;
import org.axonframework.queryhandling.SubscriptionQueryUpdateMessage;
import org.axonframework.serialization.Serializer;
import org.axonframework.tracing.TestSpanFactory;
import org.junit.jupiter.api.*;
import org.mockito.*;
import reactor.core.publisher.Flux;
import reactor.core.publisher.Mono;
import reactor.test.StepVerifier;

import java.time.Duration;
import java.util.Collections;
import java.util.Iterator;
import java.util.LinkedList;
import java.util.List;
import java.util.Optional;
import java.util.UUID;
import java.util.concurrent.CompletableFuture;
import java.util.concurrent.CopyOnWriteArrayList;
import java.util.concurrent.CountDownLatch;
import java.util.concurrent.ExecutionException;
import java.util.concurrent.ThreadPoolExecutor;
import java.util.concurrent.TimeUnit;
import java.util.concurrent.atomic.AtomicReference;
import java.util.stream.Collectors;
import java.util.stream.IntStream;
import java.util.stream.LongStream;
import java.util.stream.Stream;

import static java.util.Arrays.asList;
import static org.awaitility.Awaitility.await;
import static org.axonframework.axonserver.connector.utils.AssertUtils.assertWithin;
import static org.axonframework.messaging.responsetypes.ResponseTypes.instanceOf;
import static org.axonframework.messaging.responsetypes.ResponseTypes.optionalInstanceOf;
import static org.junit.jupiter.api.Assertions.*;
import static org.mockito.ArgumentMatchers.*;
import static org.mockito.Mockito.*;

/**
 * Unit test suite to verify the {@link AxonServerQueryBus}.
 *
 * @author Marc Gathier
 */
class AxonServerQueryBusTest {

    private static final String TEST_QUERY = "testQuery";
    private static final String CONTEXT = "default-test";
    public static final String INSTANCE_RESPONSE_TYPE_XML = "<org.axonframework.messaging.responsetypes.InstanceResponseType><expectedResponseType>java.lang.String</expectedResponseType></org.axonframework.messaging.responsetypes.InstanceResponseType>";

    private final QueryBus localSegment = mock(QueryBus.class);
    private final Serializer serializer = TestSerializer.xStreamSerializer();
    private final TargetContextResolver<QueryMessage<?, ?>> targetContextResolver = spy(new TestTargetContextResolver<>());

    private AxonServerConnectionManager axonServerConnectionManager;
    private QueryChannel mockQueryChannel;
    private TestSpanFactory spanFactory;

    private AxonServerQueryBus testSubject;
    private AxonServerConfiguration configuration;

    @BeforeEach
    void setup() {
        configuration = new AxonServerConfiguration();
        configuration.setContext(CONTEXT);

        spanFactory = new TestSpanFactory();

        axonServerConnectionManager = mock(AxonServerConnectionManager.class);

        testSubject = AxonServerQueryBus.builder()
                                        .axonServerConnectionManager(axonServerConnectionManager)
                                        .configuration(configuration)
                                        .localSegment(localSegment)
                                        .updateEmitter(SimpleQueryUpdateEmitter.builder().build())
                                        .messageSerializer(serializer)
                                        .genericSerializer(serializer)
                                        .targetContextResolver(targetContextResolver)
                                        .spanFactory(spanFactory)
                                        .build();

        AxonServerConnection mockConnection = mock(AxonServerConnection.class);
        mockQueryChannel = mock(QueryChannel.class);

        when(axonServerConnectionManager.getConnection(anyString())).thenReturn(mockConnection);
        when(axonServerConnectionManager.getConnection()).thenReturn(mockConnection);

        when(mockConnection.queryChannel()).thenReturn(mockQueryChannel);
        when(mockQueryChannel.registerQueryHandler(any(), any()))
                .thenReturn(() -> CompletableFuture.completedFuture(null));

        when(localSegment.subscribe(any(), any(), any())).thenReturn(() -> true);
    }

    @AfterEach
    void tearDown() throws Exception {
        axonServerConnectionManager.shutdown();
        testSubject.shutdownDispatching().get(5, TimeUnit.SECONDS);
        testSubject.disconnect();
    }

    @Test
    void subscribe() {
        Registration result = testSubject.subscribe(TEST_QUERY, String.class, q -> "test");

        assertNotNull(result);
        verify(axonServerConnectionManager).getConnection(CONTEXT);
        verify(mockQueryChannel).registerQueryHandler(any(), eq(new QueryDefinition(TEST_QUERY, String.class)));
    }

    @Test
    void severalSubscribeInvocationsUseSameQueryHandlerInstance() {
        QueryDefinition firstExpectedQueryDefinition = new QueryDefinition(TEST_QUERY, String.class);
        QueryDefinition secondExpectedQueryDefinition = new QueryDefinition("testIntegerQuery", Integer.class);

        ArgumentCaptor<QueryHandler> queryHandlerCaptor = ArgumentCaptor.forClass(QueryHandler.class);

        Registration resultOne = testSubject.subscribe(TEST_QUERY, String.class, q -> "test");
        assertNotNull(resultOne);
        verify(mockQueryChannel).registerQueryHandler(queryHandlerCaptor.capture(), eq(firstExpectedQueryDefinition));

        Registration resultTwo = testSubject.subscribe("testIntegerQuery", Integer.class, q -> 1337);
        assertNotNull(resultTwo);
        verify(mockQueryChannel).registerQueryHandler(queryHandlerCaptor.capture(), eq(secondExpectedQueryDefinition));

        List<QueryHandler> resultQueryHandlers = queryHandlerCaptor.getAllValues();
        assertEquals(2, resultQueryHandlers.size());
        assertEquals(resultQueryHandlers.get(0), resultQueryHandlers.get(1));
    }

    @Test
    void query() throws Exception {
        when(mockQueryChannel.query(any())).thenReturn(new StubResultStream<>(stubResponse("<string>test</string>")));
        QueryMessage<String, String> testQuery = new GenericQueryMessage<>("Hello, World", instanceOf(String.class));

        assertEquals("test", testSubject.query(testQuery).get().getPayload());

        verify(targetContextResolver).resolveContext(testQuery);
        spanFactory.verifySpanCompleted("AxonServerQueryBus.query");
        spanFactory.verifySpanPropagated("AxonServerQueryBus.query", testQuery);
    }

    @Test
    void queryReportsDispatchException() throws Exception {
        //noinspection rawtypes
        StubResultStream t = new StubResultStream(new RuntimeException("Faking problems"));
        //noinspection unchecked
        when(mockQueryChannel.query(any())).thenReturn(t);
        QueryMessage<String, String> testQuery = new GenericQueryMessage<>("Hello, World", instanceOf(String.class));

        CompletableFuture<QueryResponseMessage<String>> result = testSubject.query(testQuery);
        try {
            result.get();
            fail("Expected exception");
        } catch (ExecutionException e) {
            assertTrue(e.getCause() instanceof AxonServerQueryDispatchException);
            assertEquals("Faking problems", e.getCause().getMessage());
        }

        verify(targetContextResolver).resolveContext(testQuery);
        spanFactory.verifySpanCompleted("AxonServerQueryBus.query");
        spanFactory.verifySpanHasException("AxonServerQueryBus.query", AxonServerQueryDispatchException.class);
    }

    @Test
    void queryReportsCorrectException() throws ExecutionException, InterruptedException {
        when(mockQueryChannel.query(any())).thenReturn(new StubResultStream<>(
                stubErrorResponse(ErrorCode.QUERY_EXECUTION_ERROR.errorCode(), "Faking exception result")
        ));
        QueryMessage<String, String> testQuery = new GenericQueryMessage<>("Hello, World", instanceOf(String.class));

        CompletableFuture<QueryResponseMessage<String>> result = testSubject.query(testQuery);

        assertNotNull(result.get());
        assertFalse(result.isCompletedExceptionally());

        assertTrue(result.get().isExceptional());
        Throwable actual = result.get().exceptionResult();
        assertTrue(actual instanceof QueryExecutionException);
        AxonServerRemoteQueryHandlingException remoteQueryHandlingException =
                (AxonServerRemoteQueryHandlingException) actual.getCause();
        assertEquals(ErrorCode.QUERY_EXECUTION_ERROR.errorCode(), remoteQueryHandlingException.getErrorCode());

        verify(targetContextResolver).resolveContext(testQuery);
        spanFactory.verifySpanCompleted("AxonServerQueryBus.query");
        spanFactory.verifySpanHasException("AxonServerQueryBus.query", QueryExecutionException.class);
    }

    @Test
    void queryReportsCorrectNonTransientException() throws ExecutionException, InterruptedException {
        spanFactory.reset();
        when(mockQueryChannel.query(any())).thenReturn(new StubResultStream<>(
                stubErrorResponse(ErrorCode.QUERY_EXECUTION_NON_TRANSIENT_ERROR.errorCode(),
                                  "Faking non transient exception result")
        ));
        QueryMessage<String, String> testQuery = new GenericQueryMessage<>("Hello, World", instanceOf(String.class));

        CompletableFuture<QueryResponseMessage<String>> result = testSubject.query(testQuery);

        assertNotNull(result.get());
        assertFalse(result.isCompletedExceptionally());

        assertTrue(result.get().isExceptional());
        Throwable actual = result.get().exceptionResult();
        assertTrue(actual instanceof QueryExecutionException);
        AxonServerNonTransientRemoteQueryHandlingException remoteQueryHandlingException =
                (AxonServerNonTransientRemoteQueryHandlingException) actual.getCause();
        assertEquals(ErrorCode.QUERY_EXECUTION_NON_TRANSIENT_ERROR.errorCode(),
                     remoteQueryHandlingException.getErrorCode());

        verify(targetContextResolver).resolveContext(testQuery);
        await().untilAsserted(() -> {
            spanFactory.verifySpanCompleted("AxonServerQueryBus.query");
            spanFactory.verifySpanHasException("AxonServerQueryBus.query", QueryExecutionException.class);
        });
    }

    @Test
    void queryCloseConnectionOnCompletableFutureCancel() {
        ResultStream<QueryResponse> resultStream = mock(ResultStream.class);
        when(mockQueryChannel.query(any())).thenReturn(resultStream);
        QueryMessage<String, String> testQuery = new GenericQueryMessage<>("Hello, World", instanceOf(String.class));
        testSubject.query(testQuery).cancel(true);
        verify(resultStream).close();
    }

    @Test
    void subscribeHandler() {
        when(mockQueryChannel.registerQueryHandler(any(), any()))
                .thenReturn(() -> CompletableFuture.completedFuture(null));

        Registration result = testSubject.subscribe(TEST_QUERY, String.class, q -> "test: " + q.getPayloadType());

        assertNotNull(result);
        verify(mockQueryChannel).registerQueryHandler(any(), eq(new QueryDefinition(TEST_QUERY, String.class)));
    }

    @Test
    void unsubscribeHandler() {
        io.axoniq.axonserver.connector.Registration registration = mock(io.axoniq.axonserver.connector.Registration.class);
        when(mockQueryChannel.registerQueryHandler(any(), any())).thenReturn(registration);

        Registration result = testSubject.subscribe(TEST_QUERY, String.class, q -> "test: " + q.getPayloadType());
        assertNotNull(result);
        verify(mockQueryChannel).registerQueryHandler(any(), eq(new QueryDefinition(TEST_QUERY, String.class)));

        result.close();
        verify(registration).cancel();
    }

    @Test
    void scatterGather() {
        QueryMessage<String, String> testQuery = new GenericQueryMessage<>("Hello, World", instanceOf(String.class));

        when(mockQueryChannel.query(any())).thenReturn(new StubResultStream<>(stubResponse("<string>1</string>"),
                                                                              stubResponse("<string>2</string>"),
                                                                              stubResponse("<string>3</string>")));

        assertEquals(3, testSubject.scatterGather(testQuery, 12, TimeUnit.SECONDS).count());

        verify(targetContextResolver).resolveContext(testQuery);
        //noinspection resource
        verify(mockQueryChannel).query(argThat(
                r -> r.getPayload().getData().toStringUtf8().equals("<string>Hello, World</string>")
                        && -1 == ProcessingInstructionHelper.numberOfResults(r.getProcessingInstructionsList())));
        await().atMost(Duration.ofSeconds(3)).untilAsserted(() -> {
            spanFactory.verifySpanCompleted("AxonServerQueryBus.scatterGather", testQuery);
            spanFactory.verifySpanPropagated("AxonServerQueryBus.scatterGather", testQuery);
        });
    }

    @Test
    void streamingFluxQuery() {
        StreamingQueryMessage<String, String> testQuery =
                new GenericStreamingQueryMessage<>("Hello, World", String.class);

        //noinspection rawtypes,unchecked
        StubResultStream stubResultStream = new StubResultStream(stubResponse("<string>1</string>"),
                                                                 stubResponse("<string>2</string>"),
                                                                 stubResponse("<string>3</string>"));
        //noinspection unchecked
        when(mockQueryChannel.query(any())).thenReturn(stubResultStream);

        StepVerifier.create(Flux.from(testSubject.streamingQuery(testQuery))
                                .map(Message::getPayload))
                    .expectNext("1", "2", "3")
                    .verifyComplete();

        verify(targetContextResolver).resolveContext(testQuery);
        //noinspection resource
        verify(mockQueryChannel).query(argThat(
                r -> r.getPayload().getData().toStringUtf8().equals("<string>Hello, World</string>")
                        && 1 == ProcessingInstructionHelper.numberOfResults(r.getProcessingInstructionsList())));
<<<<<<< HEAD
        await().atMost(Duration.ofSeconds(3l))
                .untilAsserted(() ->
                        spanFactory.verifySpanCompleted("AxonServerQueryBus.streamingQuery", testQuery));
        await().atMost(Duration.ofSeconds(3l))
                .untilAsserted(() ->
                        spanFactory.verifySpanPropagated("AxonServerQueryBus.streamingQuery", testQuery));
=======
        await().atMost(Duration.ofSeconds(3)).untilAsserted(() -> {
            spanFactory.verifySpanCompleted("AxonServerQueryBus.streamingQuery", testQuery);
            spanFactory.verifySpanPropagated("AxonServerQueryBus.streamingQuery", testQuery);
        });
>>>>>>> 8e8f205c
    }

    @Test
    void streamingQueryReturnsError() {
        StreamingQueryMessage<String, String> testQuery =
                new GenericStreamingQueryMessage<>("Hello, World", String.class);

        when(mockQueryChannel.query(any())).thenReturn(new StubResultStream<>(new RuntimeException("oops")));

        StepVerifier.create(Flux.from(testSubject.streamingQuery(testQuery))
                                .map(Message::getPayload))
                    .verifyErrorMatches(t -> t instanceof RuntimeException && "oops".equals(t.getMessage()));

        verify(targetContextResolver).resolveContext(testQuery);
        //noinspection resource
        verify(mockQueryChannel).query(argThat(
                r -> r.getPayload().getData().toStringUtf8().equals("<string>Hello, World</string>")
                        && 1 == ProcessingInstructionHelper.numberOfResults(r.getProcessingInstructionsList())));
<<<<<<< HEAD
        await().atMost(Duration.ofSeconds(3l))
               .untilAsserted(
                       () -> spanFactory.verifySpanCompleted("AxonServerQueryBus.streamingQuery")
               );
        await().atMost(Duration.ofSeconds(3l))
               .untilAsserted(() -> spanFactory.verifySpanHasException(
                       "AxonServerQueryBus.streamingQuery", RuntimeException.class
               ));
=======
        await().atMost(Duration.ofSeconds(3)).untilAsserted(() -> {
            spanFactory.verifySpanCompleted("AxonServerQueryBus.streamingQuery");
            spanFactory.verifySpanHasException("AxonServerQueryBus.streamingQuery", RuntimeException.class);
        });
>>>>>>> 8e8f205c
    }

    @Test
    void streamingQueryReturnsNoResults() {
        StreamingQueryMessage<String, String> testQuery =
                new GenericStreamingQueryMessage<>("Hello, World", String.class);

        when(mockQueryChannel.query(any())).thenReturn(new StubResultStream<>());

        StepVerifier.create(testSubject.streamingQuery(testQuery))
                    .verifyComplete();

        verify(targetContextResolver).resolveContext(testQuery);
        //noinspection resource
        verify(mockQueryChannel).query(argThat(
                r -> r.getPayload().getData().toStringUtf8().equals("<string>Hello, World</string>")
                        && 1 == ProcessingInstructionHelper.numberOfResults(r.getProcessingInstructionsList())));
    }

    @Test
    void queryForOptionalWillRequestInstanceOfFromRemoteDestination() {
        QueryMessage<String, Optional<String>> testQuery =
                new GenericQueryMessage<>("Hello, World", optionalInstanceOf(String.class));

        Stream<QueryResponseMessage<Optional<String>>> actual =
                testSubject.scatterGather(testQuery, 12, TimeUnit.SECONDS);
        // not really interested in the result
        actual.close();

        verify(targetContextResolver).resolveContext(testQuery);
        //noinspection resource
        verify(mockQueryChannel).query(argThat(
                r -> r.getResponseType().getType().equals(InstanceResponseType.class.getName())
        ));
    }

    @Test
    void dispatchInterceptor() {
        List<Object> results = new LinkedList<>();
        //noinspection resource
        testSubject.registerDispatchInterceptor(messages -> (a, b) -> {
            results.add(b.getPayload());
            return b;
        });

        testSubject.query(new GenericQueryMessage<>("payload", new InstanceResponseType<>(String.class)));
        assertEquals("payload", results.get(0));
        assertEquals(1, results.size());
    }

    @SuppressWarnings("resource")
    @Test
    void handlerInterceptorRegisteredWithLocalSegment() {
        MessageHandlerInterceptor<QueryMessage<?, ?>> interceptor =
                (unitOfWork, interceptorChain) -> interceptorChain.proceed();

        testSubject.registerHandlerInterceptor(interceptor);

        verify(localSegment).registerHandlerInterceptor(interceptor);
    }

    @Test
    void localSegmentReturnsLocalQueryBus() {
        assertEquals(localSegment, testSubject.localSegment());
    }

    @Test
    void afterShutdownDispatchingAnShutdownInProgressExceptionOnQueryInvocation() {
        QueryMessage<String, String> testQuery = new GenericQueryMessage<>("some-query", instanceOf(String.class));

        assertDoesNotThrow(() -> testSubject.shutdownDispatching().get(5, TimeUnit.SECONDS));

        assertWithin(
                50, TimeUnit.MILLISECONDS,
                () -> assertThrows(ShutdownInProgressException.class, () -> testSubject.query(testQuery))
        );
    }

    @Test
    void shutdownTakesFinishedQueriesIntoAccount() {
        when(mockQueryChannel.query(any())).thenReturn(new StubResultStream<>(QueryResponse.newBuilder().build()));
        QueryMessage<String, String> testQuery = new GenericQueryMessage<>("some-query", instanceOf(String.class));

        CompletableFuture<QueryResponseMessage<String>> result = testSubject.query(testQuery);
        result.join();

        assertDoesNotThrow(() -> testSubject.shutdownDispatching().get(5, TimeUnit.SECONDS));
    }

    @Test
    void afterShutdownDispatchingAnShutdownInProgressExceptionOnScatterGatherInvocation() {
        QueryMessage<String, String> testQuery = new GenericQueryMessage<>("some-query", instanceOf(String.class));

        assertDoesNotThrow(() -> testSubject.shutdownDispatching().get(5, TimeUnit.SECONDS));

        assertWithin(
                50, TimeUnit.MILLISECONDS,
                () -> assertThrows(
                        ShutdownInProgressException.class,
                        () -> testSubject.scatterGather(testQuery, 1, TimeUnit.SECONDS)
                )
        );
    }

    @Test
    void subscriptionQueryCompletesWithExceptionOnUpdateDeserializationError() {
        when(mockQueryChannel.subscriptionQuery(any(), any(), anyInt(), anyInt()))
                .thenReturn(new SimpleSubscriptionQueryResult(
                        "<string>Hello world</string>", stubUpdate("Not a valid XML object")
                ));
        SubscriptionQueryResult<QueryResponseMessage<String>, SubscriptionQueryUpdateMessage<String>> queryResult =
                testSubject.subscriptionQuery(new GenericSubscriptionQueryMessage<>(
                        "Say hi", "test", instanceOf(String.class), instanceOf(String.class)
                ));
        Mono<QueryResponseMessage<String>> initialResult = queryResult.initialResult();
        Flux<SubscriptionQueryUpdateMessage<String>> updates = queryResult.updates();
        queryResult.close();

        StepVerifier.create(initialResult)
                    .expectNextMatches(r -> r.getPayload().equals("Hello world"))
                    .verifyComplete();

        StepVerifier.create(updates.map(Message::getPayload))
                    .verifyError();
    }

    @Test
    void subscriptionQueryCompletesWithExceptionOnInitialResultDeserializationError() {
        when(mockQueryChannel.subscriptionQuery(any(), any(), anyInt(), anyInt()))
                .thenReturn(new SimpleSubscriptionQueryResult(
                        "Not a valid XML object", stubUpdate("<string>Hello world</string>")
                ));
        SubscriptionQueryResult<QueryResponseMessage<String>, SubscriptionQueryUpdateMessage<String>> queryResult =
                testSubject.subscriptionQuery(new GenericSubscriptionQueryMessage<>(
                        "Say hi", "test", instanceOf(String.class), instanceOf(String.class)
                ));
        Mono<QueryResponseMessage<String>> initialResult = queryResult.initialResult();
        Flux<SubscriptionQueryUpdateMessage<String>> updates = queryResult.updates();
        queryResult.close();

        StepVerifier.create(initialResult.map(Message::getPayload))
                    .verifyError();

        StepVerifier.create(updates.map(Message::getPayload))
                    .expectNextMatches(r -> r.equals("Hello world"))
                    .verifyComplete();
    }

    @Test
    void afterShutdownDispatchingAnShutdownInProgressExceptionOnSubscriptionQueryInvocation() {
        SubscriptionQueryMessage<String, String, String> testSubscriptionQuery =
                new GenericSubscriptionQueryMessage<>("some-query", instanceOf(String.class), instanceOf(String.class));

        assertDoesNotThrow(() -> testSubject.shutdownDispatching().get(5, TimeUnit.SECONDS));

        //noinspection resource
        assertThrows(ShutdownInProgressException.class,
                     () -> testSubject.subscriptionQuery(testSubscriptionQuery));
    }

    @Test
    void equalPriorityMessagesProcessedInOrder() throws InterruptedException {
        testSubject = AxonServerQueryBus.builder()
                                        .axonServerConnectionManager(axonServerConnectionManager)
                                        .configuration(configuration)
                                        .localSegment(localSegment)
                                        .updateEmitter(SimpleQueryUpdateEmitter.builder().build())
                                        .messageSerializer(serializer)
                                        .genericSerializer(serializer)
                                        .targetContextResolver(targetContextResolver)
                                        .executorServiceBuilder((c, q) -> new ThreadPoolExecutor(
                                                1, 1, 5, TimeUnit.SECONDS, q
                                        ))
                                        .build();

        int queryCount = 1000;

        CountDownLatch startProcessingGate = new CountDownLatch(1);
        CountDownLatch finishProcessingGate = new CountDownLatch(queryCount);

        List<Long> expected = LongStream.range(0, queryCount)
                                        .boxed()
                                        .collect(Collectors.toList());
        List<Long> actual = new CopyOnWriteArrayList<>();

        AtomicReference<QueryHandler> queryHandlerRef = new AtomicReference<>();
        doAnswer(i -> {
            queryHandlerRef.set(i.getArgument(0));
            return (io.axoniq.axonserver.connector.Registration) () -> CompletableFuture.completedFuture(null);
        }).when(mockQueryChannel)
          .registerQueryHandler(any(), any());

        when(localSegment.query(any())).thenAnswer(i -> {
            startProcessingGate.await();
            QueryMessage<?, ?> message = i.getArgument(0);
            actual.add((long) message.getMetaData().get("index"));
            finishProcessingGate.countDown();
            return CompletableFuture.completedFuture(new GenericQueryResponseMessage<>("ok"));
        });

        // We create a subscription to force a registration for this type of query.
        // It doesn't get invoked because the localSegment is mocked
        //noinspection resource
        testSubject.subscribe("testQuery", String.class, (MessageHandler<QueryMessage<?, String>>) message -> "ok");
        assertWithin(1, TimeUnit.SECONDS, () -> assertNotNull(queryHandlerRef.get()));

        QueryHandler queryHandler = queryHandlerRef.get();
        for (int i = 0; i < queryCount; i++) {
            QueryRequest queryRequest =
                    QueryRequest.newBuilder()
                                .setQuery("testQuery")
                                .setMessageIdentifier(UUID.randomUUID().toString())
                                .setPayload(SerializedObject.newBuilder()
                                                            .setType("java.lang.String")
                                                            .setData(ByteString.copyFromUtf8("<string>Hello</string>"))
                                )
                                .setResponseType(SerializedObject.newBuilder()
                                                                 .setData(ByteString.copyFromUtf8(
                                                                         INSTANCE_RESPONSE_TYPE_XML
                                                                 ))
                                                                 .setType(InstanceResponseType.class.getName())
                                                                 .build())
                                .putMetaData("index", MetaDataValue.newBuilder().setNumberValue(i).build())
                                .build();

            queryHandler.handle(queryRequest, new NoOpReplyChannel());
        }
        startProcessingGate.countDown();
        //noinspection ResultOfMethodCallIgnored
        finishProcessingGate.await(30, TimeUnit.SECONDS);

        assertEquals(queryCount, actual.size());
        assertEquals(expected, actual);
    }

    private QueryResponse stubResponse(String payload) {
        return QueryResponse.newBuilder()
                            .setRequestIdentifier("request")
                            .setMessageIdentifier(UUID.randomUUID().toString())
                            .setPayload(SerializedObject.newBuilder()
                                                        .setData(ByteString.copyFromUtf8(payload))
                                                        .setType(String.class.getName()))
                            .build();
    }

    private QueryUpdate stubUpdate(String payload) {
        return QueryUpdate.newBuilder()
                          .setMessageIdentifier(UUID.randomUUID().toString())
                          .setPayload(SerializedObject.newBuilder()
                                                      .setData(ByteString.copyFromUtf8(payload))
                                                      .setType(String.class.getName()))
                          .build();
    }

    private QueryResponse stubErrorResponse(String errorCode, @SuppressWarnings("SameParameterValue") String message) {
        return QueryResponse.newBuilder()
                            .setRequestIdentifier("request")
                            .setMessageIdentifier(UUID.randomUUID().toString())
                            .setErrorCode(errorCode)
                            .setErrorMessage(ErrorMessage.newBuilder()
                                                         .setMessage(message)
                                                         .setLocation("test")
                                                         .build())
                            .build();
    }

    private static class StubResultStream<T> implements ResultStream<T> {

        private final Iterator<T> responses;
        private final Throwable error;
        private T peeked;
        private volatile boolean closed;
        private final int totalNumberOfElements;

        public StubResultStream(Throwable error) {
            this.error = error;
            this.closed = true;
            this.responses = Collections.emptyIterator();
            this.totalNumberOfElements = 1;
        }

        @SafeVarargs
        public StubResultStream(T... responses) {
            this.error = null;
            List<T> queryResponses = asList(responses);
            this.responses = queryResponses.iterator();
            this.totalNumberOfElements = queryResponses.size();
            this.closed = totalNumberOfElements == 0;
        }

        @Override
        public T peek() {
            if (peeked == null && responses.hasNext()) {
                peeked = responses.next();
            }
            return peeked;
        }

        @Override
        public T nextIfAvailable() {
            if (peeked != null) {
                T result = peeked;
                peeked = null;
                closeIfThereAreNoMoreElements();
                return result;
            }
            if (responses.hasNext()) {
                T next = responses.next();
                closeIfThereAreNoMoreElements();
                return next;
            } else {
                return null;
            }
        }

        private void closeIfThereAreNoMoreElements() {
            if (!responses.hasNext()) {
                close();
            }
        }

        @Override
        public T nextIfAvailable(long timeout, TimeUnit unit) {
            return nextIfAvailable();
        }

        @Override
        public T next() {
            return nextIfAvailable();
        }

        @Override
        public void onAvailable(Runnable r) {
            if (peeked != null || responses.hasNext() || isClosed()) {
                IntStream.rangeClosed(0, totalNumberOfElements)
                         .forEach(i -> r.run());
            }
        }

        @Override
        public void close() {
            closed = true;
        }

        @Override
        public boolean isClosed() {
            return closed;
        }

        @Override
        public Optional<Throwable> getError() {
            return Optional.ofNullable(error);
        }
    }

    private class SimpleSubscriptionQueryResult
            implements io.axoniq.axonserver.connector.query.SubscriptionQueryResult {

        private final StubResultStream<QueryUpdate> updateStubResultStream;
        private final String payload;

        public SimpleSubscriptionQueryResult(String payload, QueryUpdate... updates) {
            this.updateStubResultStream = new StubResultStream<>(updates);
            this.payload = payload;
        }

        @Override
        public CompletableFuture<QueryResponse> initialResult() {
            return CompletableFuture.completedFuture(stubResponse(payload));
        }

        @Override
        public ResultStream<QueryUpdate> updates() {
            return updateStubResultStream;
        }
    }

    private static class NoOpReplyChannel implements ReplyChannel<QueryResponse> {

        @Override
        public void send(QueryResponse outboundMessage) {
            // Do nothing - no-op implementation
        }

        @Override
        public void sendAck() {
            // Do nothing - no-op implementation
        }

        @Override
        public void sendNack(ErrorMessage errorMessage) {
            // Do nothing - no-op implementation
        }

        @Override
        public void complete() {
            // Do nothing - no-op implementation
        }

        @Override
        public void completeWithError(ErrorMessage errorMessage) {
            // Do nothing - no-op implementation
        }

        @Override
        public void completeWithError(ErrorCategory errorCategory, String message) {
            // Do nothing - no-op implementation
        }
    }
}<|MERGE_RESOLUTION|>--- conflicted
+++ resolved
@@ -346,19 +346,11 @@
         verify(mockQueryChannel).query(argThat(
                 r -> r.getPayload().getData().toStringUtf8().equals("<string>Hello, World</string>")
                         && 1 == ProcessingInstructionHelper.numberOfResults(r.getProcessingInstructionsList())));
-<<<<<<< HEAD
-        await().atMost(Duration.ofSeconds(3l))
-                .untilAsserted(() ->
-                        spanFactory.verifySpanCompleted("AxonServerQueryBus.streamingQuery", testQuery));
-        await().atMost(Duration.ofSeconds(3l))
-                .untilAsserted(() ->
-                        spanFactory.verifySpanPropagated("AxonServerQueryBus.streamingQuery", testQuery));
-=======
-        await().atMost(Duration.ofSeconds(3)).untilAsserted(() -> {
-            spanFactory.verifySpanCompleted("AxonServerQueryBus.streamingQuery", testQuery);
-            spanFactory.verifySpanPropagated("AxonServerQueryBus.streamingQuery", testQuery);
-        });
->>>>>>> 8e8f205c
+        await().atMost(Duration.ofSeconds(3))
+               .untilAsserted(() -> {
+                   spanFactory.verifySpanCompleted("AxonServerQueryBus.streamingQuery", testQuery);
+                   spanFactory.verifySpanPropagated("AxonServerQueryBus.streamingQuery", testQuery);
+               });
     }
 
     @Test
@@ -377,21 +369,11 @@
         verify(mockQueryChannel).query(argThat(
                 r -> r.getPayload().getData().toStringUtf8().equals("<string>Hello, World</string>")
                         && 1 == ProcessingInstructionHelper.numberOfResults(r.getProcessingInstructionsList())));
-<<<<<<< HEAD
-        await().atMost(Duration.ofSeconds(3l))
-               .untilAsserted(
-                       () -> spanFactory.verifySpanCompleted("AxonServerQueryBus.streamingQuery")
-               );
-        await().atMost(Duration.ofSeconds(3l))
-               .untilAsserted(() -> spanFactory.verifySpanHasException(
-                       "AxonServerQueryBus.streamingQuery", RuntimeException.class
-               ));
-=======
-        await().atMost(Duration.ofSeconds(3)).untilAsserted(() -> {
-            spanFactory.verifySpanCompleted("AxonServerQueryBus.streamingQuery");
-            spanFactory.verifySpanHasException("AxonServerQueryBus.streamingQuery", RuntimeException.class);
-        });
->>>>>>> 8e8f205c
+        await().atMost(Duration.ofSeconds(3))
+               .untilAsserted(() -> {
+                   spanFactory.verifySpanCompleted("AxonServerQueryBus.streamingQuery");
+                   spanFactory.verifySpanHasException("AxonServerQueryBus.streamingQuery", RuntimeException.class);
+               });
     }
 
     @Test
