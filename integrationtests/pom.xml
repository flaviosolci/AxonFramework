--- conflicted
+++ resolved
@@ -175,15 +175,6 @@
             <artifactId>jsr305</artifactId>
             <scope>provided</scope>
         </dependency>
-<<<<<<< HEAD
-        <dependency>
-            <groupId>${project.groupId}</groupId>
-            <artifactId>axon-messaging</artifactId>
-            <version>${project.version}</version>
-            <classifier>tests</classifier>
-            <scope>test</scope>
-        </dependency>
-=======
 
         <!-- Enforce older version of jakarta.validation (one with `javax` namespace)
         to be compatible with Hibernate -->
@@ -193,7 +184,13 @@
             <version>${jakarta.validation.legacy.version}</version>
         </dependency>
 
->>>>>>> ceb66177
+        <dependency>
+            <groupId>${project.groupId}</groupId>
+            <artifactId>axon-messaging</artifactId>
+            <version>${project.version}</version>
+            <classifier>tests</classifier>
+            <scope>test</scope>
+        </dependency>
     </dependencies>
 
     <build>
