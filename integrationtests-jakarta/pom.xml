<?xml version="1.0" encoding="UTF-8"?>
<!--
  ~ Copyright (c) 2010-2022. Axon Framework
  ~
  ~ Licensed under the Apache License, Version 2.0 (the "License");
  ~ you may not use this file except in compliance with the License.
  ~ You may obtain a copy of the License at
  ~
  ~    http://www.apache.org/licenses/LICENSE-2.0
  ~
  ~ Unless required by applicable law or agreed to in writing, software
  ~ distributed under the License is distributed on an "AS IS" BASIS,
  ~ WITHOUT WARRANTIES OR CONDITIONS OF ANY KIND, either express or implied.
  ~ See the License for the specific language governing permissions and
  ~ limitations under the License.
  -->

<project xmlns="http://maven.apache.org/POM/4.0.0"
         xmlns:xsi="http://www.w3.org/2001/XMLSchema-instance"
         xsi:schemaLocation="http://maven.apache.org/POM/4.0.0 http://maven.apache.org/xsd/maven-4.0.0.xsd">
    <parent>
        <artifactId>axon</artifactId>
        <groupId>org.axonframework</groupId>
        <version>4.6.0-SNAPSHOT</version>
    </parent>
    <modelVersion>4.0.0</modelVersion>

    <artifactId>axon-integrationtests-jakarta</artifactId>

    <name>Axon Integration tests (Jakarta)</name>
    <description>
        Module containing integration tests to run during the build of Axon Framework. Does not contain any production
        code.

        This is an automatic clone of the original module transformed to use `jakarta` packages instead of `javax` ones.
    </description>

    <dependencies>
        <!-- Axon -->
        <dependency>
            <groupId>org.axonframework</groupId>
            <artifactId>axon-server-connector</artifactId>
            <version>${project.version}</version>
            <scope>test</scope>
        </dependency>
        <dependency>
            <groupId>${project.groupId}</groupId>
            <artifactId>axon-configuration-jakarta</artifactId>
            <version>${project.version}</version>
            <scope>test</scope>
        </dependency>
        <dependency>
            <groupId>${project.groupId}</groupId>
            <artifactId>axon-eventsourcing-jakarta</artifactId>
            <version>${project.version}</version>
            <scope>test</scope>
        </dependency>
        <dependency>
            <groupId>${project.groupId}</groupId>
            <artifactId>axon-eventsourcing-jakarta</artifactId>
            <version>${project.version}</version>
            <classifier>tests</classifier>
            <scope>test</scope>
        </dependency>
        <dependency>
            <groupId>${project.groupId}</groupId>
            <artifactId>axon-messaging</artifactId>
            <version>${project.version}</version>
            <classifier>tests</classifier>
            <scope>test</scope>
        </dependency>
        <dependency>
            <groupId>${project.groupId}</groupId>
            <artifactId>axon-spring</artifactId>
            <version>${project.version}</version>
            <scope>test</scope>
        </dependency>
        <dependency>
            <groupId>${project.groupId}</groupId>
            <artifactId>axon-test</artifactId>
            <version>${project.version}</version>
            <scope>test</scope>
        </dependency>
        <!-- Storage -->
        <dependency>
            <groupId>net.sf.ehcache</groupId>
            <artifactId>ehcache</artifactId>
            <scope>test</scope>
        </dependency>
        <dependency>
            <groupId>org.hibernate</groupId>
            <artifactId>hibernate-core-jakarta</artifactId>
            <scope>test</scope>
        </dependency>
        <dependency>
            <groupId>org.hsqldb</groupId>
            <artifactId>hsqldb</artifactId>
            <scope>test</scope>
        </dependency>
        <dependency>
            <groupId>mysql</groupId>
            <artifactId>mysql-connector-java</artifactId>
            <scope>test</scope>
        </dependency>
        <dependency>
            <groupId>com.oracle.database.jdbc</groupId>
            <artifactId>ojdbc8</artifactId>
            <version>21.7.0.0</version>
            <scope>test</scope>
        </dependency>
<<<<<<< HEAD
=======
        <!-- Testing -->
>>>>>>> 7184c7ae
        <dependency>
            <groupId>org.testcontainers</groupId>
            <artifactId>junit-jupiter</artifactId>
            <version>${testcontainers.version}</version>
            <scope>test</scope>
        </dependency>
        <!-- Explicitly set the junit-jupiter-api version to override any alternative version pulled in by the testcontainers junit 5 extension -->
        <dependency>
            <groupId>org.junit.jupiter</groupId>
            <artifactId>junit-jupiter-api</artifactId>
            <version>${junit.jupiter.version}</version>
        </dependency>
        <dependency>
            <groupId>org.testcontainers</groupId>
            <artifactId>oracle-xe</artifactId>
            <version>${testcontainers.version}</version>
            <scope>test</scope>
        </dependency>
        <dependency>
            <groupId>io.projectreactor</groupId>
            <artifactId>reactor-test</artifactId>
            <scope>test</scope>
        </dependency>
        <!-- Serialization -->
        <dependency>
            <groupId>c3p0</groupId>
            <artifactId>c3p0</artifactId>
            <scope>test</scope>
        </dependency>
        <dependency>
            <groupId>com.fasterxml.jackson.core</groupId>
            <artifactId>jackson-databind</artifactId>
            <optional>true</optional>
        </dependency>
        <dependency>
            <groupId>com.fasterxml.jackson.datatype</groupId>
            <artifactId>jackson-datatype-jsr310</artifactId>
            <optional>true</optional>
        </dependency>
        <!-- Spring -->
        <dependency>
            <groupId>org.springframework</groupId>
            <artifactId>spring-test</artifactId>
            <scope>test</scope>
        </dependency>
        <dependency>
            <groupId>org.springframework</groupId>
            <artifactId>spring-orm</artifactId>
            <scope>test</scope>
        </dependency>
        <dependency>
            <groupId>org.springframework</groupId>
            <artifactId>spring-context-support</artifactId>
            <scope>test</scope>
        </dependency>
        <!-- Other -->
        <dependency>
            <groupId>jakarta.inject</groupId>
            <artifactId>jakarta.inject-api</artifactId>
            <scope>test</scope>
        </dependency>
        <dependency>
            <groupId>com.google.code.findbugs</groupId>
            <artifactId>jsr305</artifactId>
            <scope>provided</scope>
        </dependency>
        <dependency>
            <groupId>io.projectreactor</groupId>
            <artifactId>reactor-core</artifactId>
            <optional>true</optional>
        </dependency>
        <dependency>
            <groupId>org.quartz-scheduler</groupId>
            <artifactId>quartz</artifactId>
            <scope>test</scope>
        </dependency>
    </dependencies>

    <build>
        <plugins>
            <plugin>
                <groupId>org.apache.maven.plugins</groupId>
                <artifactId>maven-dependency-plugin</artifactId>
                <executions>
                    <execution>
                        <id>unpack</id>
                        <phase>process-classes</phase>
                        <goals>
                            <goal>unpack</goal>
                        </goals>
                        <configuration>
                            <artifactItems>
                                <artifactItem>
                                    <groupId>org.axonframework</groupId>
                                    <artifactId>axon-integrationtests</artifactId>
                                    <version>${project.version}</version>
                                    <outputDirectory>${project.build.outputDirectory}</outputDirectory>
                                </artifactItem>
                            </artifactItems>
                        </configuration>
                    </execution>
                    <execution>
                        <id>unpack-tests</id>
                        <phase>process-classes</phase>
                        <goals>
                            <goal>unpack</goal>
                        </goals>
                        <configuration>
                            <artifactItems>
                                <artifactItem>
                                    <groupId>org.axonframework</groupId>
                                    <artifactId>axon-integrationtests</artifactId>
                                    <version>${project.version}</version>
                                    <classifier>tests</classifier>
                                    <type>test-jar</type>
                                    <overWrite>true</overWrite>
                                    <outputDirectory>${project.build.testOutputDirectory}</outputDirectory>
                                </artifactItem>
                            </artifactItems>
                        </configuration>
                    </execution>
                </executions>
            </plugin>
            <plugin>
                <groupId>org.eclipse.transformer</groupId>
                <artifactId>transformer-maven-plugin</artifactId>
                <executions>
                    <execution>
                        <id>transform</id>
                        <goals>
                            <goal>transform</goal>
                        </goals>
                    </execution>
                    <execution>
                        <id>transform-test</id>
                        <goals>
                            <goal>transform</goal>
                        </goals>
                        <configuration>
                            <transformDirectory>${project.build.testOutputDirectory}</transformDirectory>
                        </configuration>
                    </execution>
                </executions>
            </plugin>
            <plugin>
                <groupId>org.apache.maven.plugins</groupId>
                <artifactId>maven-enforcer-plugin</artifactId>
                <executions>
                    <execution>
                        <id>enforce-banned-dependencies</id>
                        <goals>
                            <goal>enforce</goal>
                        </goals>
                        <configuration>
                            <rules>
                                <bannedDependencies>
                                    <excludes>
                                        <exclude>javax.validation:*</exclude>
                                        <exclude>javax.el:*</exclude>
                                        <exclude>javax.persistence:*</exclude>
                                        <exclude>javax.inject:*</exclude>

                                        <exclude>jakarta.annotation:*:(,2.0.0)</exclude>
                                        <exclude>jakarta.validation:*:(,3.0.0)</exclude>
                                        <exclude>jakarta.el:*:(,4.0.0)</exclude>
                                        <exclude>jakarta.persistence:*:(,3.0.0)</exclude>
                                        <exclude>jakarta.inject:*:(,2.0.0)</exclude>
                                    </excludes>
                                </bannedDependencies>
                            </rules>
                            <fail>true</fail>
                        </configuration>
                    </execution>
                </executions>
            </plugin>            <plugin>
                <groupId>org.apache.maven.plugins</groupId>
                <artifactId>maven-surefire-plugin</artifactId>
                <executions>
                    <execution>
                        <configuration>
                            <trimStackTrace>false</trimStackTrace>
                            <useFile>false</useFile>
                        </configuration>
                    </execution>
                </executions>
                <configuration>
                    <excludes>
                        <exclude>**/JpaStorageEngineInsertionReadOrderTest.java</exclude>
                        <exclude>**/GenericJpaRepositoryIntegrationTest.java</exclude>
                    </excludes>
                </configuration>
            </plugin>
        </plugins>
    </build>
</project><|MERGE_RESOLUTION|>--- conflicted
+++ resolved
@@ -108,10 +108,7 @@
             <version>21.7.0.0</version>
             <scope>test</scope>
         </dependency>
-<<<<<<< HEAD
-=======
         <!-- Testing -->
->>>>>>> 7184c7ae
         <dependency>
             <groupId>org.testcontainers</groupId>
             <artifactId>junit-jupiter</artifactId>
