/*
 * Copyright (c) 2010-2022. Axon Framework
 *
 * Licensed under the Apache License, Version 2.0 (the "License");
 * you may not use this file except in compliance with the License.
 * You may obtain a copy of the License at
 *
 *    http://www.apache.org/licenses/LICENSE-2.0
 *
 * Unless required by applicable law or agreed to in writing, software
 * distributed under the License is distributed on an "AS IS" BASIS,
 * WITHOUT WARRANTIES OR CONDITIONS OF ANY KIND, either express or implied.
 * See the License for the specific language governing permissions and
 * limitations under the License.
 */

package org.axonframework.messaging.deadletter;

import org.axonframework.common.AxonConfigurationException;
import org.axonframework.eventhandling.EventMessage;
import org.axonframework.messaging.MetaData;
import org.junit.jupiter.api.*;

import java.time.Clock;
import java.time.Instant;

import static org.junit.jupiter.api.Assertions.*;

/**
 * Test class validating the {@link InMemorySequencedDeadLetterQueue}.
 *
 * @author Steven van Beelen
 */
class InMemorySequencedDeadLetterQueueTest extends SequencedDeadLetterQueueTest<EventMessage<?>> {

    private static final int MAX_SEQUENCES_AND_SEQUENCE_SIZE = 128;

    @Override
<<<<<<< HEAD
    public SequencedDeadLetterQueue<EventMessage<?>> buildTestSubject() {
        return InMemorySequencedDeadLetterQueue.defaultQueue();
=======
    SequencedDeadLetterQueue<EventMessage<?>> buildTestSubject() {
        return InMemorySequencedDeadLetterQueue.<EventMessage<?>>builder()
                                               .maxSequences(MAX_SEQUENCES_AND_SEQUENCE_SIZE)
                                               .maxSequenceSize(MAX_SEQUENCES_AND_SEQUENCE_SIZE)
                                               .build();
    }

    @Override
    long maxSequences() {
        return MAX_SEQUENCES_AND_SEQUENCE_SIZE;
    }

    @Override
    long maxSequenceSize() {
        return MAX_SEQUENCES_AND_SEQUENCE_SIZE;
>>>>>>> 491941c7
    }

    @Override
    public DeadLetter<EventMessage<?>> generateInitialLetter() {
        return new GenericDeadLetter<>("sequenceIdentifier", generateEvent(), generateThrowable());
    }

    @Override
    protected DeadLetter<EventMessage<?>> generateFollowUpLetter() {
        return new GenericDeadLetter<>("sequenceIdentifier", generateEvent());
    }

    @Override
    protected DeadLetter<EventMessage<?>> generateRequeuedLetter(DeadLetter<EventMessage<?>> original,
                                                                 Instant lastTouched,
                                                                 Throwable requeueCause,
                                                                 MetaData diagnostics) {
        setAndGetTime(lastTouched);
        return original.withCause(requeueCause)
                       .withDiagnostics(diagnostics)
                       .markTouched();
    }

    @Override
    protected void setClock(Clock clock) {
        GenericDeadLetter.clock = clock;
    }

    @Test
    void buildDefaultQueue() {
        assertDoesNotThrow(() -> InMemorySequencedDeadLetterQueue.defaultQueue());
    }

    @Test
    void buildWithNegativeMaxSequencesThrowsAxonConfigurationException() {
        InMemorySequencedDeadLetterQueue.Builder<EventMessage<?>> builderTestSubject =
                InMemorySequencedDeadLetterQueue.builder();

        assertThrows(AxonConfigurationException.class, () -> builderTestSubject.maxSequences(-1));
    }

    @Test
    void buildWithZeroMaxSequencesThrowsAxonConfigurationException() {
        InMemorySequencedDeadLetterQueue.Builder<EventMessage<?>> builderTestSubject =
                InMemorySequencedDeadLetterQueue.builder();

        assertThrows(AxonConfigurationException.class, () -> builderTestSubject.maxSequences(0));
    }

    @Test
    void buildWithNegativeMaxSequenceSizeThrowsAxonConfigurationException() {
        InMemorySequencedDeadLetterQueue.Builder<EventMessage<?>> builderTestSubject =
                InMemorySequencedDeadLetterQueue.builder();

        assertThrows(AxonConfigurationException.class, () -> builderTestSubject.maxSequenceSize(-1));
    }

    @Test
    void buildWithZeroMaxSequenceSizeThrowsAxonConfigurationException() {
        InMemorySequencedDeadLetterQueue.Builder<EventMessage<?>> builderTestSubject =
                InMemorySequencedDeadLetterQueue.builder();

        assertThrows(AxonConfigurationException.class, () -> builderTestSubject.maxSequenceSize(0));
    }
}<|MERGE_RESOLUTION|>--- conflicted
+++ resolved
@@ -36,10 +36,6 @@
     private static final int MAX_SEQUENCES_AND_SEQUENCE_SIZE = 128;
 
     @Override
-<<<<<<< HEAD
-    public SequencedDeadLetterQueue<EventMessage<?>> buildTestSubject() {
-        return InMemorySequencedDeadLetterQueue.defaultQueue();
-=======
     SequencedDeadLetterQueue<EventMessage<?>> buildTestSubject() {
         return InMemorySequencedDeadLetterQueue.<EventMessage<?>>builder()
                                                .maxSequences(MAX_SEQUENCES_AND_SEQUENCE_SIZE)
@@ -55,7 +51,6 @@
     @Override
     long maxSequenceSize() {
         return MAX_SEQUENCES_AND_SEQUENCE_SIZE;
->>>>>>> 491941c7
     }
 
     @Override
