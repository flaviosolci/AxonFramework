--- conflicted
+++ resolved
@@ -31,11 +31,7 @@
 class DefaultInterceptorChainTest {
 
     private UnitOfWork<Message<?>> unitOfWork;
-<<<<<<< HEAD
-    private MessageHandler<Message<?>, ?> mockHandler;
-=======
     private MessageHandler<Message<?>, Object> mockHandler;
->>>>>>> f646a3ac
 
     @BeforeEach
     @SuppressWarnings("unchecked")
