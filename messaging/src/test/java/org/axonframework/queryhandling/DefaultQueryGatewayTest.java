--- conflicted
+++ resolved
@@ -68,8 +68,7 @@
     }
 
     @Test
-<<<<<<< HEAD
-    public void testDispatchMessageWithMetaData() {
+    void testDispatchMessageWithMetaData() {
         when(mockBus.query(anyMessage(String.class, String.class)))
                 .thenReturn(CompletableFuture.completedFuture(answer));
 
@@ -82,10 +81,7 @@
     }
 
     @Test
-    public void testDispatchSingleResultQueryWhenBusReportsAnError() throws Exception {
-=======
     void testDispatchSingleResultQueryWhenBusReportsAnError() throws Exception {
->>>>>>> dfbd78e1
         Throwable expected = new Throwable("oops");
         when(mockBus.query(anyMessage(String.class, String.class))).thenReturn(CompletableFuture
                 .completedFuture(new GenericQueryResponseMessage<>(
