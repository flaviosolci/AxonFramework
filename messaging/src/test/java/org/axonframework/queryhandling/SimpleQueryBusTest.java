/*
 * Copyright (c) 2010-2022. Axon Framework
 *
 * Licensed under the Apache License, Version 2.0 (the "License");
 * you may not use this file except in compliance with the License.
 * You may obtain a copy of the License at
 *
 *    http://www.apache.org/licenses/LICENSE-2.0
 *
 * Unless required by applicable law or agreed to in writing, software
 * distributed under the License is distributed on an "AS IS" BASIS,
 * WITHOUT WARRANTIES OR CONDITIONS OF ANY KIND, either express or implied.
 * See the License for the specific language governing permissions and
 * limitations under the License.
 */
package org.axonframework.queryhandling;

import org.axonframework.common.ReflectionUtils;
import org.axonframework.common.Registration;
import org.axonframework.common.transaction.Transaction;
import org.axonframework.common.transaction.TransactionManager;
import org.axonframework.messaging.Message;
import org.axonframework.messaging.MessageHandler;
import org.axonframework.messaging.MessageHandlerInterceptor;
import org.axonframework.messaging.MetaData;
import org.axonframework.messaging.correlation.MessageOriginProvider;
import org.axonframework.messaging.interceptors.CorrelationDataInterceptor;
import org.axonframework.messaging.responsetypes.ResponseType;
import org.axonframework.messaging.responsetypes.ResponseTypes;
import org.axonframework.monitoring.MessageMonitor;
import org.axonframework.queryhandling.registration.DuplicateQueryHandlerResolution;
import org.axonframework.queryhandling.registration.DuplicateQueryHandlerSubscriptionException;
import org.axonframework.tracing.TestSpanFactory;
import org.axonframework.utils.MockException;
import org.junit.jupiter.api.*;
import reactor.core.Disposable;
import reactor.core.publisher.Flux;
import reactor.core.publisher.Mono;

import java.lang.reflect.Type;
import java.time.Duration;
import java.util.ArrayList;
import java.util.Arrays;
import java.util.Collection;
import java.util.Collections;
import java.util.List;
import java.util.Objects;
import java.util.Optional;
import java.util.Set;
import java.util.concurrent.CompletableFuture;
import java.util.concurrent.CountDownLatch;
import java.util.concurrent.ExecutionException;
import java.util.concurrent.Future;
import java.util.concurrent.TimeUnit;
import java.util.concurrent.atomic.AtomicInteger;
import java.util.concurrent.atomic.AtomicLong;
import java.util.stream.Collectors;

import static java.util.Arrays.asList;
import static java.util.stream.Collectors.toSet;
import static org.axonframework.common.ReflectionUtils.methodOf;
import static org.junit.jupiter.api.Assertions.*;
import static org.mockito.Mockito.*;

/**
 * Test class validating the {@link SimpleQueryBus}.
 *
 * @author Marc Gathier
 */
class SimpleQueryBusTest {

    private static final String TRACE_ID = "traceId";
    private static final String CORRELATION_ID = "correlationId";
    private final ResponseType<String> singleStringResponse = ResponseTypes.instanceOf(String.class);
    private final ResponseType<List<String>> multipleStringResponse = ResponseTypes.multipleInstancesOf(String.class);
    private SimpleQueryBus testSubject;
    private MessageMonitor<QueryMessage<?, ?>> messageMonitor;
    private QueryInvocationErrorHandler errorHandler;
    private MessageMonitor.MonitorCallback monitorCallback;
    private TestSpanFactory spanFactory;

    @SuppressWarnings("unchecked")
    @BeforeEach
    void setUp() {
        spanFactory = new TestSpanFactory();
        messageMonitor = mock(MessageMonitor.class);
        errorHandler = mock(QueryInvocationErrorHandler.class);
        monitorCallback = mock(MessageMonitor.MonitorCallback.class);
        when(messageMonitor.onMessageIngested(any())).thenReturn(monitorCallback);

        testSubject = SimpleQueryBus.builder()
                                    .messageMonitor(messageMonitor)
                                    .errorHandler(errorHandler)
                                    .spanFactory(spanFactory)
                                    .queryUpdateEmitter(SimpleQueryUpdateEmitter.builder()
                                                                                .spanFactory(spanFactory)
                                                                                .build())
                                    .build();

        MessageHandlerInterceptor<QueryMessage<?, ?>> correlationDataInterceptor =
                new CorrelationDataInterceptor<>(new MessageOriginProvider(CORRELATION_ID, TRACE_ID));
        testSubject.registerHandlerInterceptor(correlationDataInterceptor);
    }

    @Test
    public void handlerInterceptorThrowsException() throws ExecutionException, InterruptedException {
        testSubject.subscribe("test", String.class, q -> q.getPayload().toString());

        testSubject.registerHandlerInterceptor((unitOfWork, interceptorChain) -> {
            throw new RuntimeException("Faking");
        });

        CompletableFuture<QueryResponseMessage<String>> result = testSubject.query(
                new GenericQueryMessage<>("hello", "test", ResponseTypes.instanceOf(String.class))
        );

        assertTrue(result.isDone());
        assertTrue(result.get().isExceptional());
    }

    @Test
    void subscribe() {
        testSubject.subscribe("test", String.class, Message::getPayload);

        assertEquals(1, testSubject.getSubscriptions().size());
        assertEquals(1, testSubject.getSubscriptions().values().iterator().next().size());

        testSubject.subscribe("test", String.class, (q) -> "aa" + q.getPayload());

        assertEquals(1, testSubject.getSubscriptions().size());
        assertEquals(2, testSubject.getSubscriptions().values().iterator().next().size());

        testSubject.subscribe("test2", String.class, (q) -> "aa" + q.getPayload());

        assertEquals(2, testSubject.getSubscriptions().size());
    }

    @Test
    void subscribingSameHandlerTwiceInvokedOnce() throws Exception {
        AtomicInteger invocationCount = new AtomicInteger();
        MessageHandler<QueryMessage<?, String>> handler = message -> {
            invocationCount.incrementAndGet();
            return "reply";
        };
        Registration subscription = testSubject.subscribe("test", String.class, handler);
        testSubject.subscribe("test", String.class, handler);

        QueryMessage<String, String> testQueryMessage =
                new GenericQueryMessage<>("request", "test", singleStringResponse);
        String result = testSubject.query(testQueryMessage).thenApply(QueryResponseMessage::getPayload).get();

        assertEquals("reply", result);
        assertEquals(1, invocationCount.get());
        assertTrue(subscription.cancel());
        assertTrue(testSubject.query(testQueryMessage).isDone());
        assertTrue(testSubject.query(testQueryMessage).isCompletedExceptionally());
    }

    @Test
    void subscribingSameQueryTwiceWithThrowingDuplicateResolver() throws Exception {
        // Modify query bus with failing duplicate resolver
        testSubject = SimpleQueryBus.builder()
                                    .messageMonitor(messageMonitor)
                                    .errorHandler(errorHandler)
                                    .duplicateQueryHandlerResolver(DuplicateQueryHandlerResolution.rejectDuplicates())
                                    .build();
        MessageHandler<QueryMessage<?, String>> handlerOne = message -> "reply";
        MessageHandler<QueryMessage<?, String>> handlerTwo = message -> "reply";
        testSubject.subscribe("test", String.class, handlerOne);
        assertThrows(DuplicateQueryHandlerSubscriptionException.class, () -> {
            testSubject.subscribe("test", String.class, handlerTwo);
        });
    }

    /*
     * This test ensures that the QueryResponseMessage is created inside the scope of the Unit of Work, and therefore
     * contains the correlation data registered with the Unit of Work
     */
    @Test
    void queryResultContainsCorrelationData() throws Exception {
        testSubject.subscribe(String.class.getName(), String.class, (q) -> q.getPayload() + "1234");

        QueryMessage<String, String> testQueryMessage = new GenericQueryMessage<>("hello", singleStringResponse)
                .andMetaData(Collections.singletonMap(TRACE_ID, "fakeTraceId"));
        CompletableFuture<QueryResponseMessage<String>> result = testSubject.query(testQueryMessage);

        assertTrue(result.isDone(), "SimpleQueryBus should resolve CompletableFutures directly");
        assertEquals("hello1234", result.get().getPayload());
        assertEquals(
                MetaData.with(CORRELATION_ID, testQueryMessage.getIdentifier()).and(TRACE_ID, "fakeTraceId"),
                result.get().getMetaData()
        );
    }

    @Test
    void nullResponseProperlyReturned() throws ExecutionException, InterruptedException {
        testSubject.subscribe(String.class.getName(), String.class, p -> null);
        QueryMessage<String, String> testQueryMessage = new GenericQueryMessage<>("hello", singleStringResponse)
                .andMetaData(Collections.singletonMap(TRACE_ID, "fakeTraceId"));
        CompletableFuture<QueryResponseMessage<String>> result = testSubject.query(testQueryMessage);

        assertTrue(result.isDone(), "SimpleQueryBus should resolve CompletableFutures directly");
        assertNull(result.get().getPayload());
        assertEquals(String.class, result.get().getPayloadType());
        assertEquals(
                MetaData.with(CORRELATION_ID, testQueryMessage.getIdentifier()).and(TRACE_ID, "fakeTraceId"),
                result.get().getMetaData()
        );
    }

    @Test
    void queryWithTransaction() throws Exception {
        TransactionManager mockTxManager = mock(TransactionManager.class);
        Transaction mockTx = mock(Transaction.class);
        when(mockTxManager.startTransaction()).thenReturn(mockTx);
        testSubject = SimpleQueryBus.builder()
                                    .transactionManager(mockTxManager)
                                    .build();

        testSubject.subscribe(String.class.getName(),
                              methodOf(this.getClass(), "stringListQueryHandler").getGenericReturnType(),
                              q -> asList(q.getPayload() + "1234", q.getPayload() + "567"));

        QueryMessage<String, List<String>> testQueryMessage =
                new GenericQueryMessage<>("hello", ResponseTypes.multipleInstancesOf(String.class));
        CompletableFuture<List<String>> result = testSubject.query(testQueryMessage)
                                                            .thenApply(QueryResponseMessage::getPayload);

        assertTrue(result.isDone());
        List<String> completedResult = result.get();
        assertTrue(completedResult.contains("hello1234"));
        assertTrue(completedResult.contains("hello567"));
        verify(mockTxManager).startTransaction();
        verify(mockTx).commit();
    }

    @SuppressWarnings("unused") // Used by 'testQueryWithTransaction()' to generate query handler response type
    public List<String> stringListQueryHandler() {
        return new ArrayList<>();
    }

    @Test
    void querySingleWithTransaction() throws Exception {
        TransactionManager mockTxManager = mock(TransactionManager.class);
        Transaction mockTx = mock(Transaction.class);
        when(mockTxManager.startTransaction()).thenReturn(mockTx);
        testSubject = SimpleQueryBus.builder()
                                    .transactionManager(mockTxManager)
                                    .build();

        testSubject.subscribe(String.class.getName(), String.class, (q) -> q.getPayload() + "1234");

        QueryMessage<String, String> testQueryMessage = new GenericQueryMessage<>("hello", singleStringResponse);
        CompletableFuture<String> result = testSubject.query(testQueryMessage)
                                                      .thenApply(QueryResponseMessage::getPayload);

        assertEquals("hello1234", result.get());
        verify(mockTxManager).startTransaction();
        verify(mockTx).commit();
    }

    @Test
<<<<<<< HEAD
    void testQuerySingleIsTraced() throws ExecutionException, InterruptedException {
        QueryMessage<String, String> testQueryMessage = new GenericQueryMessage<>("hello", singleStringResponse);
        testSubject.subscribe(String.class.getName(), String.class, (q) -> {
            spanFactory.verifySpanActive("SimpleQueryBus.query", testQueryMessage);
            return q.getPayload() + "1234";
        });

        testSubject.query(testQueryMessage).get();

        spanFactory.verifySpanCompleted("SimpleQueryBus.query", testQueryMessage);
    }

    @Test
    void testScatterGatherIsTraced() {
        QueryMessage<String, List<String>> testQueryMessage = new GenericQueryMessage<>("hello",
                                                                                        multipleStringResponse);

        testSubject.subscribe(String.class.getName(), String.class, (q) -> {
            spanFactory.verifySpanActive("SimpleQueryBus.scatterGather(0)", testQueryMessage);
            return q.getPayload() + "1234";
        });
        testSubject.subscribe(String.class.getName(), String.class, (q) -> {
            spanFactory.verifySpanActive("SimpleQueryBus.scatterGather(1)", testQueryMessage);
            return q.getPayload() + "12345678";
        });

        testSubject.scatterGather(testQueryMessage, 500, TimeUnit.MILLISECONDS).collect(Collectors.toList());

        spanFactory.verifySpanCompleted("SimpleQueryBus.scatterGather(0)", testQueryMessage);
        spanFactory.verifySpanCompleted("SimpleQueryBus.scatterGather(1)", testQueryMessage);
    }


    @Test
    void testQueryListWithSingleHandlerReturnsSingleAsList() throws Exception {
=======
    void queryListWithSingleHandlerReturnsSingleAsList() throws Exception {
>>>>>>> 7d9f4498
        testSubject.subscribe(String.class.getName(), String.class, (q) -> q.getPayload() + "1234");

        QueryMessage<String, List<String>> testQueryMessage = new GenericQueryMessage<>("hello",
                                                                                        multipleStringResponse);
        CompletableFuture<List<String>> result = testSubject.query(testQueryMessage)
                                                            .thenApply(QueryResponseMessage::getPayload);

        assertEquals(1, result.get().size());
        assertEquals("hello1234", result.get().get(0));
    }


    @Test
    void queryListWithBothSingleHandlerAndListHandlerReturnsListResult() throws Exception {
        testSubject.subscribe(String.class.getName(), String.class, (q) -> q.getPayload() + "1234");
        testSubject.subscribe(String.class.getName(), String[].class, (q) -> Arrays.asList(
                q.getPayload() + "1234", q.getPayload() + "5678"
        ));

        QueryMessage<String, List<String>> testQueryMessage = new GenericQueryMessage<>("hello",
                                                                                        multipleStringResponse);
        CompletableFuture<List<String>> result = testSubject.query(testQueryMessage)
                                                            .thenApply(QueryResponseMessage::getPayload);

        assertEquals(2, result.get().size());
        assertEquals("hello1234", result.get().get(0));
        assertEquals("hello5678", result.get().get(1));
    }

    @Test
    void queryForSingleResultWithUnsuitableHandlers() throws Exception {
        AtomicInteger invocationCount = new AtomicInteger();
        MessageHandler<? super QueryMessage<?, ?>> failingHandler = message -> {
            invocationCount.incrementAndGet();
            throw new NoHandlerForQueryException("Mock");
        };
        MessageHandler<? super QueryMessage<?, String>> passingHandler = message -> {
            invocationCount.incrementAndGet();
            return "reply";
        };
        testSubject.subscribe("query", String.class, failingHandler);
        //noinspection FunctionalExpressionCanBeFolded,Convert2MethodRef,Convert2MethodRef
        testSubject.subscribe("query", String.class, message -> failingHandler.handle(message));
        testSubject.subscribe("query", String.class, passingHandler);

        QueryMessage<String, String> testQueryMessage =
                new GenericQueryMessage<>("query", "query", singleStringResponse);
        CompletableFuture<String> result = testSubject.query(testQueryMessage)
                                                      .thenApply(QueryResponseMessage::getPayload);

        assertTrue(result.isDone());
        assertEquals("reply", result.get());
        assertEquals(3, invocationCount.get());
    }

    @Test
    void queryWithOnlyUnsuitableResultsInException() throws Exception {
        testSubject.subscribe("query", String.class, message -> {
            throw new NoHandlerForQueryException("Mock");
        });

        QueryMessage<String, String> testQueryMessage =
                new GenericQueryMessage<>("query", "query", singleStringResponse);
        CompletableFuture<QueryResponseMessage<String>> result = testSubject.query(testQueryMessage);

        assertTrue(result.isDone());
        assertTrue(result.isCompletedExceptionally());
        assertEquals("NoHandlerForQueryException", result.thenApply(QueryResponseMessage::getPayload)
                                                         .exceptionally(e -> e.getCause().getClass().getSimpleName())
                                                         .get());
    }

    @Test
    void queryReturnsResponseMessageFromHandlerAsIs() throws Exception {
        GenericQueryResponseMessage<String> soleResult =
                new GenericQueryResponseMessage<>("soleResult");
        testSubject.subscribe("query", String.class, message -> soleResult);

        QueryMessage<String, String> testQueryMessage =
                new GenericQueryMessage<>("query", "query", singleStringResponse);
        CompletableFuture<QueryResponseMessage<String>> result = testSubject.query(testQueryMessage);

        assertTrue(result.isDone());
        assertSame(result.get(), soleResult);
    }

    @Test
    void queryWithHandlersResultsInException() throws Exception {
        QueryMessage<String, String> testQueryMessage =
                new GenericQueryMessage<>("query", "query", singleStringResponse);
        CompletableFuture<QueryResponseMessage<String>> result = testSubject.query(testQueryMessage);

        assertTrue(result.isDone());
        assertTrue(result.isCompletedExceptionally());
        assertEquals("NoHandlerForQueryException", result.thenApply(QueryResponseMessage::getPayload)
                                                         .exceptionally(e -> e.getCause().getClass().getSimpleName())
                                                         .get());
    }

    @Test
    void queryForSingleResultWillReportErrors() throws Exception {
        MessageHandler<? super QueryMessage<?, ?>> failingHandler = message -> {
            throw new MockException("Mock");
        };
        testSubject.subscribe("query", String.class, failingHandler);

        QueryMessage<String, String> testQueryMessage =
                new GenericQueryMessage<>("query", "query", singleStringResponse);
        CompletableFuture<QueryResponseMessage<String>> result = testSubject.query(testQueryMessage);

        assertTrue(result.isDone());
        assertFalse(result.isCompletedExceptionally());
        QueryResponseMessage<String> queryResponseMessage = result.get();
        assertTrue(queryResponseMessage.isExceptional());
        assertEquals("Mock", queryResponseMessage.exceptionResult().getMessage());
    }

    @Test
    void queryWithInterceptors() throws Exception {
        testSubject.registerDispatchInterceptor(
                messages -> (i, m) -> m.andMetaData(Collections.singletonMap("key", "value"))
        );
        testSubject.registerHandlerInterceptor((unitOfWork, interceptorChain) -> {
            if (unitOfWork.getMessage().getMetaData().containsKey("key")) {
                return "fakeReply";
            }
            return interceptorChain.proceed();
        });
        testSubject.subscribe(String.class.getName(), String.class, (q) -> q.getPayload() + "1234");

        QueryMessage<String, String> testQueryMessage = new GenericQueryMessage<>("hello", singleStringResponse);
        CompletableFuture<String> result = testSubject.query(testQueryMessage)
                                                      .thenApply(QueryResponseMessage::getPayload);

        assertEquals("fakeReply", result.get());
    }

    @Test
    void queryDoesNotArriveAtUnsubscribedHandler() throws Exception {
        testSubject.subscribe(String.class.getName(), String.class, (q) -> "1234");
        testSubject.subscribe(String.class.getName(), String.class, (q) -> q.getPayload() + " is not here!").close();

        QueryMessage<String, String> testQueryMessage = new GenericQueryMessage<>("hello", singleStringResponse);
        CompletableFuture<String> result = testSubject.query(testQueryMessage)
                                                      .thenApply(QueryResponseMessage::getPayload);

        assertEquals("1234", result.get());
    }

    @Test
    void queryReturnsException() throws Exception {
        MockException mockException = new MockException();
        testSubject.subscribe(String.class.getName(), String.class, (q) -> {
            throw mockException;
        });

        QueryMessage<String, String> testQueryMessage = new GenericQueryMessage<>("hello", singleStringResponse);
        CompletableFuture<QueryResponseMessage<String>> result = testSubject.query(testQueryMessage);

        assertTrue(result.isDone());
        assertFalse(result.isCompletedExceptionally());
        QueryResponseMessage<String> queryResponseMessage = result.get();
        assertTrue(queryResponseMessage.isExceptional());
        assertEquals(mockException, queryResponseMessage.exceptionResult());
    }

    @Test
    void queryUnknown() throws Exception {
        QueryMessage<String, String> testQueryMessage = new GenericQueryMessage<>("hello", singleStringResponse);
        CompletableFuture<?> result = testSubject.query(testQueryMessage);

        try {
            result.get();
            fail("Expected exception");
        } catch (ExecutionException e) {
            assertEquals(NoHandlerForQueryException.class, e.getCause().getClass());
        }
        spanFactory.verifySpanHasException("SimpleQueryBus.query", NoHandlerForQueryException.class);
    }

    @Test
    void queryUnsubscribedHandlers() throws Exception {
        testSubject.subscribe(String.class.getName(), String.class, (q) -> q.getPayload() + " is not here!").close();
        testSubject.subscribe(String.class.getName(), String.class, (q) -> q.getPayload() + " is not here!").close();

        QueryMessage<String, String> testQueryMessage = new GenericQueryMessage<>("hello", singleStringResponse);
        CompletableFuture<?> result = testSubject.query(testQueryMessage);

        try {
            result.get();
            fail("Expected exception");
        } catch (ExecutionException e) {
            assertEquals(NoHandlerForQueryException.class, e.getCause().getClass());
        }
        verify(messageMonitor, times(1)).onMessageIngested(any());
        verify(monitorCallback, times(1)).reportFailure(any());
    }

    @Test
    void scatterGather() {
        int expectedResults = 3;

        testSubject.subscribe(String.class.getName(), String.class, q -> q.getPayload() + "1234");
        testSubject.subscribe(String.class.getName(), String.class, q -> q.getPayload() + "5678");
        testSubject.subscribe(String.class.getName(), String.class, q -> q.getPayload() + "90");

        QueryMessage<String, String> testQueryMessage = new GenericQueryMessage<>("Hello, World", singleStringResponse);
        Set<QueryResponseMessage<String>> results = testSubject.scatterGather(testQueryMessage, 0, TimeUnit.SECONDS)
                                                               .collect(toSet());

        assertEquals(expectedResults, results.size());
        Set<String> resultSet = results.stream().map(Message::getPayload).collect(toSet());
        assertEquals(expectedResults, resultSet.size());
        verify(messageMonitor, times(1)).onMessageIngested(any());
        verify(monitorCallback, times(3)).reportSuccess();
    }

    @Test
    void scatterGatherOnArrayQueryHandlers() throws NoSuchMethodException {
        int expectedQueryResponses = 3;
        int expectedResults = 6;

        testSubject.subscribe(String.class.getName(),
                              methodOf(getClass(), "stringArrayQueryHandler").getGenericReturnType(),
                              q -> new String[]{q.getPayload() + "12", q.getPayload() + "34"});
        testSubject.subscribe(String.class.getName(),
                              methodOf(getClass(), "stringArrayQueryHandler").getGenericReturnType(),
                              q -> new String[]{q.getPayload() + "56", q.getPayload() + "78"});
        testSubject.subscribe(String.class.getName(),
                              methodOf(getClass(), "stringArrayQueryHandler").getGenericReturnType(),
                              q -> new String[]{q.getPayload() + "9", q.getPayload() + "0"});

        QueryMessage<String, List<String>> testQueryMessage =
                new GenericQueryMessage<>("Hello, World", ResponseTypes.multipleInstancesOf(String.class));
        Set<QueryResponseMessage<List<String>>> results =
                testSubject.scatterGather(testQueryMessage, 0, TimeUnit.SECONDS)
                           .collect(toSet());

        assertEquals(expectedQueryResponses, results.size());
        Set<String> resultSet = results.stream()
                                       .map(Message::getPayload)
                                       .flatMap(Collection::stream)
                                       .collect(toSet());
        assertEquals(expectedResults, resultSet.size());
        verify(messageMonitor, times(1)).onMessageIngested(any());
        verify(monitorCallback, times(3)).reportSuccess();
    }

    @SuppressWarnings("unused")// Used by 'testScatterGatherOnArrayQueryHandlers' to generate queryHandler responseType
    public String[] stringArrayQueryHandler() {
        return new String[]{};
    }

    @Test
    void scatterGatherWithTransaction() {
        TransactionManager mockTxManager = mock(TransactionManager.class);
        Transaction mockTx = mock(Transaction.class);
        when(mockTxManager.startTransaction()).thenReturn(mockTx);
        testSubject = SimpleQueryBus.builder()
                                    .messageMonitor(messageMonitor)
                                    .transactionManager(mockTxManager)
                                    .errorHandler(errorHandler)
                                    .build();

        testSubject.subscribe(String.class.getName(), String.class, (q) -> q.getPayload() + "1234");
        testSubject.subscribe(String.class.getName(), String.class, (q) -> q.getPayload() + "567");

        QueryMessage<String, String> testQueryMessage = new GenericQueryMessage<>("Hello, World", singleStringResponse);
        Set<Object> results = testSubject.scatterGather(testQueryMessage, 0, TimeUnit.SECONDS).collect(toSet());

        assertEquals(2, results.size());
        verify(messageMonitor, times(1)).onMessageIngested(any());
        verify(monitorCallback, times(2)).reportSuccess();
        verify(mockTxManager, times(2)).startTransaction();
        verify(mockTx, times(2)).commit();
    }

    @Test
    void scatterGatherWithTransactionRollsBackOnFailure() {
        TransactionManager mockTxManager = mock(TransactionManager.class);
        Transaction mockTx = mock(Transaction.class);
        when(mockTxManager.startTransaction()).thenReturn(mockTx);
        testSubject = SimpleQueryBus.builder()
                                    .messageMonitor(messageMonitor)
                                    .transactionManager(mockTxManager)
                                    .errorHandler(errorHandler)
                                    .build();

        testSubject.subscribe(String.class.getName(), String.class, (q) -> q.getPayload() + "1234");
        testSubject.subscribe(String.class.getName(), String.class, (q) -> {
            throw new MockException();
        });

        QueryMessage<String, String> testQueryMessage = new GenericQueryMessage<>("Hello, World", singleStringResponse);
        Set<Object> results = testSubject.scatterGather(testQueryMessage, 0, TimeUnit.SECONDS).collect(toSet());

        assertEquals(1, results.size());
        verify(messageMonitor, times(1)).onMessageIngested(any());
        verify(monitorCallback, times(1)).reportSuccess();
        verify(monitorCallback, times(1)).reportFailure(isA(MockException.class));
        verify(mockTxManager, times(2)).startTransaction();
        verify(mockTx, times(1)).commit();
        verify(mockTx, times(1)).rollback();
    }

    @Test
    void queryFirstFromScatterGatherWillCommitUnitOfWork() {
        TransactionManager mockTxManager = mock(TransactionManager.class);
        Transaction mockTx = mock(Transaction.class);
        when(mockTxManager.startTransaction()).thenReturn(mockTx);
        testSubject = SimpleQueryBus.builder()
                                    .messageMonitor(messageMonitor)
                                    .transactionManager(mockTxManager)
                                    .errorHandler(errorHandler)
                                    .build();

        testSubject.subscribe(String.class.getName(), String.class, (q) -> q.getPayload() + "1234");
        testSubject.subscribe(String.class.getName(), String.class, (q) -> q.getPayload() + "567");

        QueryMessage<String, String> testQueryMessage = new GenericQueryMessage<>("Hello, World", singleStringResponse);
        Optional<QueryResponseMessage<String>> firstResult =
                testSubject.scatterGather(testQueryMessage, 0, TimeUnit.SECONDS).findFirst();

        assertTrue(firstResult.isPresent());
        verify(messageMonitor, times(1)).onMessageIngested(any());
        verify(monitorCallback, atMost(2)).reportSuccess();
        verify(mockTxManager).startTransaction();
        verify(mockTx).commit();
    }

    @Test
    void scatterGatherWithInterceptors() {
        testSubject.registerDispatchInterceptor(
                messages -> (i, m) -> m.andMetaData(Collections.singletonMap("key", "value"))
        );
        testSubject.registerHandlerInterceptor((unitOfWork, interceptorChain) -> {
            if (unitOfWork.getMessage().getMetaData().containsKey("key")) {
                return "fakeReply";
            }
            return interceptorChain.proceed();
        });
        testSubject.subscribe(String.class.getName(), String.class, (q) -> q.getPayload() + "1234");
        testSubject.subscribe(String.class.getName(), String.class, (q) -> q.getPayload() + "567");

        QueryMessage<String, String> testQueryMessage = new GenericQueryMessage<>("Hello, World", singleStringResponse);
        List<String> results = testSubject.scatterGather(testQueryMessage, 0, TimeUnit.SECONDS)
                                          .map(Message::getPayload)
                                          .collect(Collectors.toList());

        assertEquals(2, results.size());
        verify(messageMonitor, times(1)).onMessageIngested(any());
        verify(monitorCallback, times(2)).reportSuccess();
        assertEquals(asList("fakeReply", "fakeReply"), results);
    }

    @Test
    void scatterGatherReturnsEmptyStreamWhenNoHandlersAvailable() {
        QueryMessage<String, String> testQueryMessage = new GenericQueryMessage<>("Hello, World", singleStringResponse);
        Set<Object> allResults = testSubject.scatterGather(testQueryMessage, 0, TimeUnit.SECONDS).collect(toSet());

        assertEquals(0, allResults.size());
        verify(messageMonitor).onMessageIngested(any());
        verify(monitorCallback).reportIgnored();
    }

    @Test
    void scatterGatherReportsExceptionsWithErrorHandler() {
        testSubject.subscribe(String.class.getName(), String.class, (q) -> q.getPayload() + "1234");
        testSubject.subscribe(String.class.getName(), String.class, (q) -> {
            throw new MockException();
        });

        QueryMessage<String, String> testQueryMessage = new GenericQueryMessage<>("Hello, World", singleStringResponse);
        Set<Object> results = testSubject.scatterGather(testQueryMessage, 0, TimeUnit.SECONDS).collect(toSet());

        assertEquals(1, results.size());
        verify(errorHandler).onError(isA(MockException.class), eq(testQueryMessage), isA(MessageHandler.class));
        verify(messageMonitor, times(1)).onMessageIngested(any());
        verify(monitorCallback, times(1)).reportSuccess();
        verify(monitorCallback, times(1)).reportFailure(isA(MockException.class));
    }

    @Test
    void queryResponseMessageCorrelationData() throws ExecutionException, InterruptedException {
        testSubject.subscribe(String.class.getName(), String.class, (q) -> q.getPayload() + "1234");
        testSubject.registerHandlerInterceptor(new CorrelationDataInterceptor<>(new MessageOriginProvider()));
        QueryMessage<String, String> testQueryMessage = new GenericQueryMessage<>("Hello, World", singleStringResponse);
        QueryResponseMessage<String> queryResponseMessage = testSubject.query(testQueryMessage).get();
        assertEquals(testQueryMessage.getIdentifier(), queryResponseMessage.getMetaData().get("traceId"));
        assertEquals(testQueryMessage.getIdentifier(), queryResponseMessage.getMetaData().get("correlationId"));
        assertEquals("Hello, World1234", queryResponseMessage.getPayload());
    }

    @Test
    void subscriptionQueryReportsExceptionInInitialResult() {
        testSubject.subscribe(String.class.getName(), String.class, q -> {
            throw new MockException();
        });

        SubscriptionQueryResult<QueryResponseMessage<String>, SubscriptionQueryUpdateMessage<String>> result = testSubject
                .subscriptionQuery(new GenericSubscriptionQueryMessage<>("test",
                                                                         ResponseTypes.instanceOf(String.class),
                                                                         ResponseTypes.instanceOf(String.class)));
        Mono<QueryResponseMessage<String>> initialResult = result.initialResult();
        //noinspection ConstantConditions
        assertFalse(initialResult.map(r -> false).onErrorReturn(MockException.class::isInstance, true).block(),
                    "Exception by handler should be reported in result, not on Mono");
        //noinspection ConstantConditions
        assertTrue(initialResult.block().isExceptional());
    }

    @Test
    void subscriptionQueryIncreasingProjection() throws InterruptedException {
        CountDownLatch ten = new CountDownLatch(1);
        CountDownLatch hundred = new CountDownLatch(1);
        CountDownLatch thousand = new CountDownLatch(1);
        final AtomicLong value = new AtomicLong();
        testSubject.subscribe("queryName", Long.class, q -> value.get());
        QueryUpdateEmitter updateEmitter = testSubject.queryUpdateEmitter();
        Disposable disposable = Flux.interval(Duration.ofMillis(0), Duration.ofMillis(3))
                                    .doOnNext(next -> {
                                        if (next == 10L) {
                                            ten.countDown();
                                        }
                                        if (next == 100L) {
                                            hundred.countDown();
                                        }
                                        if (next == 1000L) {
                                            thousand.countDown();
                                        }
                                        value.set(next);
                                        updateEmitter.emit(query -> "queryName".equals(query.getQueryName()), next);
                                    })
                                    .doOnComplete(() -> updateEmitter.complete(query -> "queryName".equals(query.getQueryName())))
                                    .subscribe();


        SubscriptionQueryResult<QueryResponseMessage<Long>, SubscriptionQueryUpdateMessage<Long>> result = testSubject
                .subscriptionQuery(new GenericSubscriptionQueryMessage<>("test",
                                                                         "queryName",
                                                                         ResponseTypes.instanceOf(Long.class),
                                                                         ResponseTypes.instanceOf(Long.class)));
        Mono<QueryResponseMessage<Long>> initialResult = result.initialResult();
        ten.await();
        Long firstInitialResult = Objects.requireNonNull(initialResult.block()).getPayload();
        hundred.await();
        Long fistUpdate = Objects.requireNonNull(result.updates().next().block()).getPayload();
        thousand.await();
        Long anotherInitialResult = Objects.requireNonNull(initialResult.block()).getPayload();
        assertTrue(fistUpdate <= firstInitialResult + 1);
        assertTrue(firstInitialResult <= anotherInitialResult);
        disposable.dispose();
    }

    @Test
    void testSubscriptionQueryIsTraced() throws InterruptedException {
        CountDownLatch updatedLatch = new CountDownLatch(2);
        final AtomicLong value = new AtomicLong();
        testSubject.subscribe("queryName", Long.class, q -> value.get());
        QueryUpdateEmitter updateEmitter = testSubject.queryUpdateEmitter();
        Disposable disposable = Flux.interval(Duration.ofMillis(0), Duration.ofMillis(20))
                                    .doOnNext(next -> {
                                        updatedLatch.countDown();
                                        updateEmitter.emit(query -> "queryName".equals(query.getQueryName()), next);
                                    })
                                    .doOnComplete(() -> updateEmitter.complete(query -> "queryName".equals(query.getQueryName())))
                                    .subscribe();


        SubscriptionQueryResult<QueryResponseMessage<Long>, SubscriptionQueryUpdateMessage<Long>> result = testSubject
                .subscriptionQuery(new GenericSubscriptionQueryMessage<>("test",
                                                                         "queryName",
                                                                         ResponseTypes.instanceOf(Long.class),
                                                                         ResponseTypes.instanceOf(Long.class)));
        Mono<QueryResponseMessage<Long>> initialResult = result.initialResult();
        Objects.requireNonNull(initialResult.block()).getPayload();
        spanFactory.verifySpanCompleted("SimpleQueryBus.query");
        updatedLatch.await();
        Objects.requireNonNull(result.updates().next().block()).getPayload();
        spanFactory.verifySpanCompleted("QueryUpdateEmitter.emit queryName");
        disposable.dispose();
    }

    @Test
    void queryReportsExceptionInResponseMessage() throws ExecutionException, InterruptedException {
        testSubject.subscribe(String.class.getName(), String.class, q -> {
            throw new MockException();
        });

        CompletableFuture<QueryResponseMessage<String>> result = testSubject.query(
                new GenericQueryMessage<>("test", ResponseTypes.instanceOf(String.class))
        );
        assertFalse(result.thenApply(r -> false).exceptionally(MockException.class::isInstance).get(),
                    "Exception by handler should be reported in result, not on Mono");
        assertTrue(result.get().isExceptional());
    }

    @Test
    void queryHandlerDeclaresFutureResponseType() throws Exception {
        Type responseType = ReflectionUtils.methodOf(getClass(), "futureMethod").getGenericReturnType();
        testSubject.subscribe(String.class.getName(),
                              responseType,
                              (q) -> CompletableFuture.completedFuture(q.getPayload() + "1234"));

        QueryMessage<String, String> testQueryMessage = new GenericQueryMessage<>("hello", singleStringResponse);
        CompletableFuture<QueryResponseMessage<String>> result = testSubject.query(testQueryMessage);

        assertTrue(result.isDone(), "SimpleQueryBus should resolve CompletableFutures directly");
        assertEquals("hello1234", result.get().getPayload());
    }

    @Test
    void queryHandlerDeclaresCompletableFutureResponseType() throws Exception {
        Type responseType = ReflectionUtils.methodOf(getClass(), "completableFutureMethod").getGenericReturnType();
        testSubject.subscribe(String.class.getName(),
                              responseType,
                              (q) -> CompletableFuture.completedFuture(q.getPayload() + "1234"));

        QueryMessage<String, String> testQueryMessage = new GenericQueryMessage<>("hello", singleStringResponse);
        CompletableFuture<QueryResponseMessage<String>> result = testSubject.query(testQueryMessage);

        assertTrue(result.isDone(), "SimpleQueryBus should resolve CompletableFutures directly");
        assertEquals("hello1234", result.get().getPayload());
    }

    @Test
    void onSubscriptionQueryCancelTheActiveSubscriptionIsRemovedFromTheEmitterIfFluxIsNotSubscribed() {
        //noinspection resource
        testSubject.subscribe(String.class.getName(), String.class, q -> q.getPayload() + "1234");

        SubscriptionQueryMessage<String, String, String> testQuery = new GenericSubscriptionQueryMessage<>(
                "test", ResponseTypes.instanceOf(String.class), ResponseTypes.instanceOf(String.class)
        );

        //noinspection resource
        SubscriptionQueryResult<QueryResponseMessage<String>, SubscriptionQueryUpdateMessage<String>> result =
                testSubject.subscriptionQuery(testQuery);

        result.cancel();
        assertEquals(0, testSubject.queryUpdateEmitter().activeSubscriptions().size());
    }

    @SuppressWarnings("unused")
    public Future<String> futureMethod() {
        return null;
    }

    @SuppressWarnings("unused")
    public CompletableFuture<String> completableFutureMethod() {
        return null;
    }
}<|MERGE_RESOLUTION|>--- conflicted
+++ resolved
@@ -260,8 +260,7 @@
     }
 
     @Test
-<<<<<<< HEAD
-    void testQuerySingleIsTraced() throws ExecutionException, InterruptedException {
+    void querySingleIsTraced() throws ExecutionException, InterruptedException {
         QueryMessage<String, String> testQueryMessage = new GenericQueryMessage<>("hello", singleStringResponse);
         testSubject.subscribe(String.class.getName(), String.class, (q) -> {
             spanFactory.verifySpanActive("SimpleQueryBus.query", testQueryMessage);
@@ -274,7 +273,7 @@
     }
 
     @Test
-    void testScatterGatherIsTraced() {
+    void ScatterGatherIsTraced() {
         QueryMessage<String, List<String>> testQueryMessage = new GenericQueryMessage<>("hello",
                                                                                         multipleStringResponse);
 
@@ -295,10 +294,7 @@
 
 
     @Test
-    void testQueryListWithSingleHandlerReturnsSingleAsList() throws Exception {
-=======
     void queryListWithSingleHandlerReturnsSingleAsList() throws Exception {
->>>>>>> 7d9f4498
         testSubject.subscribe(String.class.getName(), String.class, (q) -> q.getPayload() + "1234");
 
         QueryMessage<String, List<String>> testQueryMessage = new GenericQueryMessage<>("hello",
@@ -754,7 +750,7 @@
     }
 
     @Test
-    void testSubscriptionQueryIsTraced() throws InterruptedException {
+    void subscriptionQueryIsTraced() throws InterruptedException {
         CountDownLatch updatedLatch = new CountDownLatch(2);
         final AtomicLong value = new AtomicLong();
         testSubject.subscribe("queryName", Long.class, q -> value.get());
