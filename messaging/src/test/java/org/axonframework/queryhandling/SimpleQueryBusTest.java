/*
 * Copyright (c) 2010-2023. Axon Framework
 *
 * Licensed under the Apache License, Version 2.0 (the "License");
 * you may not use this file except in compliance with the License.
 * You may obtain a copy of the License at
 *
 *    http://www.apache.org/licenses/LICENSE-2.0
 *
 * Unless required by applicable law or agreed to in writing, software
 * distributed under the License is distributed on an "AS IS" BASIS,
 * WITHOUT WARRANTIES OR CONDITIONS OF ANY KIND, either express or implied.
 * See the License for the specific language governing permissions and
 * limitations under the License.
 */
package org.axonframework.queryhandling;

import org.axonframework.common.ReflectionUtils;
import org.axonframework.common.Registration;
import org.axonframework.common.transaction.Transaction;
import org.axonframework.common.transaction.TransactionManager;
import org.axonframework.messaging.Message;
import org.axonframework.messaging.MessageHandler;
import org.axonframework.messaging.MessageHandlerInterceptor;
import org.axonframework.messaging.MetaData;
import org.axonframework.messaging.correlation.MessageOriginProvider;
import org.axonframework.messaging.interceptors.CorrelationDataInterceptor;
import org.axonframework.messaging.responsetypes.ResponseType;
import org.axonframework.messaging.responsetypes.ResponseTypes;
import org.axonframework.monitoring.MessageMonitor;
import org.axonframework.queryhandling.registration.DuplicateQueryHandlerResolution;
import org.axonframework.queryhandling.registration.DuplicateQueryHandlerSubscriptionException;
import org.axonframework.tracing.TestSpanFactory;
import org.axonframework.utils.MockException;
import org.junit.jupiter.api.*;
import reactor.core.Disposable;
import reactor.core.publisher.Flux;
import reactor.core.publisher.Mono;

import java.lang.reflect.Type;
import java.time.Duration;
import java.util.ArrayList;
import java.util.Arrays;
import java.util.Collection;
import java.util.Collections;
import java.util.List;
import java.util.Objects;
import java.util.Optional;
import java.util.Set;
import java.util.concurrent.CompletableFuture;
import java.util.concurrent.CountDownLatch;
import java.util.concurrent.ExecutionException;
import java.util.concurrent.Future;
import java.util.concurrent.TimeUnit;
import java.util.concurrent.atomic.AtomicInteger;
import java.util.concurrent.atomic.AtomicLong;
import java.util.stream.Collectors;

import static java.util.Arrays.asList;
import static java.util.stream.Collectors.toSet;
import static org.axonframework.common.ReflectionUtils.methodOf;
import static org.axonframework.queryhandling.registration.DuplicateQueryHandlerResolution.silentlyAdd;
import static org.junit.jupiter.api.Assertions.*;
import static org.mockito.Mockito.*;

/**
 * Test class validating the {@link SimpleQueryBus}.
 *
 * @author Marc Gathier
 */
class SimpleQueryBusTest {

    private static final String TRACE_ID = "traceId";
    private static final String CORRELATION_ID = "correlationId";

    private final ResponseType<String> singleStringResponse = ResponseTypes.instanceOf(String.class);
    private final ResponseType<List<String>> multipleStringResponse = ResponseTypes.multipleInstancesOf(String.class);
    private SimpleQueryBus testSubject;
    private MessageMonitor<QueryMessage<?, ?>> messageMonitor;
    private QueryInvocationErrorHandler errorHandler;
    private MessageMonitor.MonitorCallback monitorCallback;
    private TestSpanFactory spanFactory;
    private QueryBusSpanFactory queryBusSpanFactory;
    private QueryUpdateEmitterSpanFactory queryUpdateEmitterSpanFactory;

    @BeforeEach
    void setUp() {
        spanFactory = new TestSpanFactory();
        queryBusSpanFactory = DefaultQueryBusSpanFactory.builder().spanFactory(spanFactory).build();
        queryUpdateEmitterSpanFactory = DefaultQueryUpdateEmitterSpanFactory.builder().spanFactory(spanFactory).build();
        //noinspection unchecked
        messageMonitor = mock(MessageMonitor.class);
        errorHandler = mock(QueryInvocationErrorHandler.class);
        monitorCallback = mock(MessageMonitor.MonitorCallback.class);
        when(messageMonitor.onMessageIngested(any())).thenReturn(monitorCallback);

        testSubject = SimpleQueryBus.builder()
                                    .messageMonitor(messageMonitor)
                                    .errorHandler(errorHandler)
                                    .spanFactory(queryBusSpanFactory)
                                    .queryUpdateEmitter(SimpleQueryUpdateEmitter.builder()
                                                                                .spanFactory(
                                                                                        queryUpdateEmitterSpanFactory)
                                                                                .build())
                                    .duplicateQueryHandlerResolver(silentlyAdd())
                                    .build();

        MessageHandlerInterceptor<QueryMessage<?, ?>> correlationDataInterceptor =
                new CorrelationDataInterceptor<>(new MessageOriginProvider(CORRELATION_ID, TRACE_ID));
        //noinspection resource
        testSubject.registerHandlerInterceptor(correlationDataInterceptor);
    }

    @Test
    public void handlerInterceptorThrowsException() throws ExecutionException, InterruptedException {
        //noinspection resource
        testSubject.subscribe("test", String.class, q -> q.getPayload().toString());
        //noinspection resource
        testSubject.registerHandlerInterceptor((unitOfWork, interceptorChain) -> {
            throw new RuntimeException("Faking");
        });

        CompletableFuture<QueryResponseMessage<String>> result = testSubject.query(
                new GenericQueryMessage<>("hello", "test", ResponseTypes.instanceOf(String.class))
        );

        assertTrue(result.isDone());
        assertTrue(result.get().isExceptional());
    }

    @Test
    void subscribe() {
        //noinspection resource
        testSubject.subscribe("test", String.class, Message::getPayload);

        assertEquals(1, testSubject.getSubscriptions().size());
        assertEquals(1, testSubject.getSubscriptions().values().iterator().next().size());

        //noinspection resource
        testSubject.subscribe("test", String.class, (q) -> "aa" + q.getPayload());

        assertEquals(1, testSubject.getSubscriptions().size());
        assertEquals(2, testSubject.getSubscriptions().values().iterator().next().size());

        //noinspection resource
        testSubject.subscribe("test2", String.class, (q) -> "aa" + q.getPayload());

        assertEquals(2, testSubject.getSubscriptions().size());
    }

    @Test
    void subscribingSameHandlerTwiceInvokedOnce() throws Exception {
        AtomicInteger invocationCount = new AtomicInteger();
<<<<<<< HEAD
        MessageHandler<QueryMessage<?, String>, Object> handler = message -> {
=======
        MessageHandler<QueryMessage<?, String>, QueryResponseMessage<?>> handler = message -> {
>>>>>>> f646a3ac
            invocationCount.incrementAndGet();
            return "reply";
        };
        //noinspection resource
        Registration subscription = testSubject.subscribe("test", String.class, handler);
        //noinspection resource
        testSubject.subscribe("test", String.class, handler);

        QueryMessage<String, String> testQueryMessage =
                new GenericQueryMessage<>("request", "test", singleStringResponse);
        String result = testSubject.query(testQueryMessage).thenApply(QueryResponseMessage::getPayload).get();

        assertEquals("reply", result);
        assertEquals(1, invocationCount.get());
        assertTrue(subscription.cancel());
        assertTrue(testSubject.query(testQueryMessage).isDone());
        assertTrue(testSubject.query(testQueryMessage).isCompletedExceptionally());
    }

    @Test
    void subscribingSameQueryTwiceWithThrowingDuplicateResolver() {
        // Modify query bus with failing duplicate resolver
        testSubject = SimpleQueryBus.builder()
                                    .messageMonitor(messageMonitor)
                                    .errorHandler(errorHandler)
                                    .duplicateQueryHandlerResolver(DuplicateQueryHandlerResolution.rejectDuplicates())
                                    .build();
<<<<<<< HEAD
        MessageHandler<QueryMessage<?, String>, Object> handlerOne = message -> "reply";
        MessageHandler<QueryMessage<?, String>, Object> handlerTwo = message -> "reply";
=======
        MessageHandler<QueryMessage<?, String>, QueryResponseMessage<?>> handlerOne = message -> "reply";
        MessageHandler<QueryMessage<?, String>, QueryResponseMessage<?>> handlerTwo = message -> "reply";
>>>>>>> f646a3ac
        //noinspection resource
        testSubject.subscribe("test", String.class, handlerOne);
        //noinspection resource
        assertThrows(DuplicateQueryHandlerSubscriptionException.class,
                     () -> testSubject.subscribe("test", String.class, handlerTwo));
    }

    /*
     * This test ensures that the QueryResponseMessage is created inside the scope of the Unit of Work, and therefore
     * contains the correlation data registered with the Unit of Work
     */
    @Test
    void queryResultContainsCorrelationData() throws Exception {
        //noinspection resource
        testSubject.subscribe(String.class.getName(), String.class, (q) -> q.getPayload() + "1234");

        QueryMessage<String, String> testQueryMessage = new GenericQueryMessage<>("hello", singleStringResponse)
                .andMetaData(Collections.singletonMap(TRACE_ID, "fakeTraceId"));
        CompletableFuture<QueryResponseMessage<String>> result = testSubject.query(testQueryMessage);

        assertTrue(result.isDone(), "SimpleQueryBus should resolve CompletableFutures directly");
        assertEquals("hello1234", result.get().getPayload());
        assertEquals(
                MetaData.with(CORRELATION_ID, testQueryMessage.getIdentifier()).and(TRACE_ID, "fakeTraceId"),
                result.get().getMetaData()
        );
    }

    @Test
    void nullResponseProperlyReturned() throws ExecutionException, InterruptedException {
        //noinspection resource
        testSubject.subscribe(String.class.getName(), String.class, p -> null);
        QueryMessage<String, String> testQueryMessage = new GenericQueryMessage<>("hello", singleStringResponse)
                .andMetaData(Collections.singletonMap(TRACE_ID, "fakeTraceId"));
        CompletableFuture<QueryResponseMessage<String>> result = testSubject.query(testQueryMessage);

        assertTrue(result.isDone(), "SimpleQueryBus should resolve CompletableFutures directly");
        assertNull(result.get().getPayload());
        assertEquals(String.class, result.get().getPayloadType());
        assertEquals(
                MetaData.with(CORRELATION_ID, testQueryMessage.getIdentifier()).and(TRACE_ID, "fakeTraceId"),
                result.get().getMetaData()
        );
    }

    @Test
    void queryWithTransaction() throws Exception {
        TransactionManager mockTxManager = mock(TransactionManager.class);
        Transaction mockTx = mock(Transaction.class);
        when(mockTxManager.startTransaction()).thenReturn(mockTx);
        testSubject = SimpleQueryBus.builder()
                                    .transactionManager(mockTxManager)
                                    .build();

        //noinspection resource
        testSubject.subscribe(String.class.getName(),
                              methodOf(this.getClass(), "stringListQueryHandler").getGenericReturnType(),
                              q -> asList(q.getPayload() + "1234", q.getPayload() + "567"));

        QueryMessage<String, List<String>> testQueryMessage =
                new GenericQueryMessage<>("hello", ResponseTypes.multipleInstancesOf(String.class));
        CompletableFuture<List<String>> result = testSubject.query(testQueryMessage)
                                                            .thenApply(QueryResponseMessage::getPayload);

        assertTrue(result.isDone());
        List<String> completedResult = result.get();
        assertTrue(completedResult.contains("hello1234"));
        assertTrue(completedResult.contains("hello567"));
        verify(mockTxManager).startTransaction();
        verify(mockTx).commit();
    }

    @SuppressWarnings("unused") // Used by 'testQueryWithTransaction()' to generate query handler response type
    public List<String> stringListQueryHandler() {
        return new ArrayList<>();
    }

    @Test
    void querySingleWithTransaction() throws Exception {
        TransactionManager mockTxManager = mock(TransactionManager.class);
        Transaction mockTx = mock(Transaction.class);
        when(mockTxManager.startTransaction()).thenReturn(mockTx);
        testSubject = SimpleQueryBus.builder()
                                    .transactionManager(mockTxManager)
                                    .build();

        //noinspection resource
        testSubject.subscribe(String.class.getName(), String.class, (q) -> q.getPayload() + "1234");

        QueryMessage<String, String> testQueryMessage = new GenericQueryMessage<>("hello", singleStringResponse);
        CompletableFuture<String> result = testSubject.query(testQueryMessage)
                                                      .thenApply(QueryResponseMessage::getPayload);

        assertEquals("hello1234", result.get());
        verify(mockTxManager).startTransaction();
        verify(mockTx).commit();
    }

    @Test
    void querySingleIsTraced() throws ExecutionException, InterruptedException {
        QueryMessage<String, String> testQueryMessage = new GenericQueryMessage<>("hello", singleStringResponse);
        //noinspection resource
        testSubject.subscribe(String.class.getName(), String.class, (q) -> {
            spanFactory.verifySpanActive("QueryBus.query", testQueryMessage);
            return q.getPayload() + "1234";
        });

        testSubject.query(testQueryMessage).get();

        spanFactory.verifySpanCompleted("QueryBus.query", testQueryMessage);
    }

    @Test
    void ScatterGatherIsTraced() {
        QueryMessage<String, List<String>> testQueryMessage =
                new GenericQueryMessage<>("hello", multipleStringResponse);

        //noinspection resource
        testSubject.subscribe(String.class.getName(), String.class, (q) -> {
            spanFactory.verifySpanActive("QueryBus.scatterGatherQuery", testQueryMessage);
            spanFactory.verifySpanActive("QueryBus.scatterGatherQuery-0");
            return q.getPayload() + "1234";
        });
        //noinspection resource
        testSubject.subscribe(String.class.getName(), String.class, (q) -> {
            spanFactory.verifySpanActive("QueryBus.scatterGatherQuery", testQueryMessage);
            spanFactory.verifySpanActive("QueryBus.scatterGatherQuery-1");
            return q.getPayload() + "12345678";
        });

        //noinspection ResultOfMethodCallIgnored
        testSubject.scatterGather(testQueryMessage, 500, TimeUnit.MILLISECONDS).collect(Collectors.toList());

        spanFactory.verifySpanCompleted("QueryBus.scatterGatherQuery", testQueryMessage);
        spanFactory.verifySpanCompleted("QueryBus.scatterGatherHandler-0");
        spanFactory.verifySpanCompleted("QueryBus.scatterGatherHandler-1");
    }


    @Test
    void queryListWithSingleHandlerReturnsSingleAsList() throws Exception {
        //noinspection resource
        testSubject.subscribe(String.class.getName(), String.class, (q) -> q.getPayload() + "1234");

        QueryMessage<String, List<String>> testQueryMessage = new GenericQueryMessage<>("hello",
                                                                                        multipleStringResponse);
        CompletableFuture<List<String>> result = testSubject.query(testQueryMessage)
                                                            .thenApply(QueryResponseMessage::getPayload);

        assertEquals(1, result.get().size());
        assertEquals("hello1234", result.get().get(0));
    }


    @Test
    void queryListWithBothSingleHandlerAndListHandlerReturnsListResult() throws Exception {
        //noinspection resource
        testSubject.subscribe(String.class.getName(), String.class, (q) -> q.getPayload() + "1234");
        //noinspection resource
        testSubject.subscribe(String.class.getName(), String[].class, (q) -> Arrays.asList(
                q.getPayload() + "1234", q.getPayload() + "5678"
        ));

        QueryMessage<String, List<String>> testQueryMessage = new GenericQueryMessage<>("hello",
                                                                                        multipleStringResponse);
        CompletableFuture<List<String>> result = testSubject.query(testQueryMessage)
                                                            .thenApply(QueryResponseMessage::getPayload);

        assertEquals(2, result.get().size());
        assertEquals("hello1234", result.get().get(0));
        assertEquals("hello5678", result.get().get(1));
    }

    @Test
    void queryForSingleResultWithUnsuitableHandlers() throws Exception {
        AtomicInteger invocationCount = new AtomicInteger();
<<<<<<< HEAD
        MessageHandler<? super QueryMessage<?, ?>, Object> failingHandler = message -> {
            invocationCount.incrementAndGet();
            throw new NoHandlerForQueryException("Mock");
        };
        MessageHandler<? super QueryMessage<?, String>, Object> passingHandler = message -> {
=======
        MessageHandler<? super QueryMessage<?, ?>, ? extends QueryResponseMessage<?>> failingHandler = message -> {
            invocationCount.incrementAndGet();
            throw new NoHandlerForQueryException("Mock");
        };
        MessageHandler<? super QueryMessage<?, String>, ? extends QueryResponseMessage<?>> passingHandler = message -> {
>>>>>>> f646a3ac
            invocationCount.incrementAndGet();
            return "reply";
        };
        //noinspection resource
        testSubject.subscribe("query", String.class, failingHandler);
        //noinspection FunctionalExpressionCanBeFolded,Convert2MethodRef,Convert2MethodRef,resource
        testSubject.subscribe("query", String.class, message -> failingHandler.handleSync(message));
        //noinspection resource
        testSubject.subscribe("query", String.class, passingHandler);

        QueryMessage<String, String> testQueryMessage =
                new GenericQueryMessage<>("query", "query", singleStringResponse);
        CompletableFuture<String> result = testSubject.query(testQueryMessage)
                                                      .thenApply(QueryResponseMessage::getPayload);

        assertTrue(result.isDone());
        assertEquals("reply", result.get());
        assertEquals(3, invocationCount.get());
    }

    @Test
    void queryWithOnlyUnsuitableResultsInException() throws Exception {
        //noinspection resource
        testSubject.subscribe("query", String.class, message -> {
            throw new NoHandlerForQueryException("Mock");
        });

        QueryMessage<String, String> testQueryMessage =
                new GenericQueryMessage<>("query", "query", singleStringResponse);
        CompletableFuture<QueryResponseMessage<String>> result = testSubject.query(testQueryMessage);

        assertTrue(result.isDone());
        assertTrue(result.isCompletedExceptionally());
        assertEquals("NoHandlerForQueryException", result.thenApply(QueryResponseMessage::getPayload)
                                                         .exceptionally(e -> e.getCause().getClass().getSimpleName())
                                                         .get());
    }

    @Test
    void queryReturnsResponseMessageFromHandlerAsIs() throws Exception {
        GenericQueryResponseMessage<String> soleResult =
                new GenericQueryResponseMessage<>("soleResult");
        //noinspection resource
        testSubject.subscribe("query", String.class, message -> soleResult);

        QueryMessage<String, String> testQueryMessage =
                new GenericQueryMessage<>("query", "query", singleStringResponse);
        CompletableFuture<QueryResponseMessage<String>> result = testSubject.query(testQueryMessage);

        assertTrue(result.isDone());
        assertSame(result.get(), soleResult);
    }

    @Test
    void queryWithHandlersResultsInException() throws Exception {
        QueryMessage<String, String> testQueryMessage =
                new GenericQueryMessage<>("query", "query", singleStringResponse);
        CompletableFuture<QueryResponseMessage<String>> result = testSubject.query(testQueryMessage);

        assertTrue(result.isDone());
        assertTrue(result.isCompletedExceptionally());
        assertEquals("NoHandlerForQueryException", result.thenApply(QueryResponseMessage::getPayload)
                                                         .exceptionally(e -> e.getCause().getClass().getSimpleName())
                                                         .get());
    }

    @Test
    void queryForSingleResultWillReportErrors() throws Exception {
<<<<<<< HEAD
        MessageHandler<? super QueryMessage<?, ?>, Object> failingHandler = message -> {
=======
        MessageHandler<? super QueryMessage<?, ?>, ? extends QueryResponseMessage<?>> failingHandler = message -> {
>>>>>>> f646a3ac
            throw new MockException("Mock");
        };
        //noinspection resource
        testSubject.subscribe("query", String.class, failingHandler);

        QueryMessage<String, String> testQueryMessage =
                new GenericQueryMessage<>("query", "query", singleStringResponse);
        CompletableFuture<QueryResponseMessage<String>> result = testSubject.query(testQueryMessage);

        assertTrue(result.isDone());
        assertFalse(result.isCompletedExceptionally());
        QueryResponseMessage<String> queryResponseMessage = result.get();
        assertTrue(queryResponseMessage.isExceptional());
        assertEquals("Mock", queryResponseMessage.exceptionResult().getMessage());
    }

    @Test
    void queryWithInterceptors() throws Exception {
        //noinspection resource
        testSubject.registerDispatchInterceptor(
                messages -> (i, m) -> m.andMetaData(Collections.singletonMap("key", "value"))
        );
        //noinspection resource
        testSubject.registerHandlerInterceptor((unitOfWork, interceptorChain) -> {
            if (unitOfWork.getMessage().getMetaData().containsKey("key")) {
                return "fakeReply";
            }
            return interceptorChain.proceedSync();
        });
        //noinspection resource
        testSubject.subscribe(String.class.getName(), String.class, (q) -> q.getPayload() + "1234");

        QueryMessage<String, String> testQueryMessage = new GenericQueryMessage<>("hello", singleStringResponse);
        CompletableFuture<String> result = testSubject.query(testQueryMessage)
                                                      .thenApply(QueryResponseMessage::getPayload);

        assertEquals("fakeReply", result.get());
    }

    @Test
    void queryDoesNotArriveAtUnsubscribedHandler() throws Exception {
        //noinspection resource
        testSubject.subscribe(String.class.getName(), String.class, (q) -> "1234");
        testSubject.subscribe(String.class.getName(), String.class, (q) -> q.getPayload() + " is not here!").close();

        QueryMessage<String, String> testQueryMessage = new GenericQueryMessage<>("hello", singleStringResponse);
        CompletableFuture<String> result = testSubject.query(testQueryMessage)
                                                      .thenApply(QueryResponseMessage::getPayload);

        assertEquals("1234", result.get());
    }

    @Test
    void queryReturnsException() throws Exception {
        MockException mockException = new MockException();
        //noinspection resource
        testSubject.subscribe(String.class.getName(), String.class, (q) -> {
            throw mockException;
        });

        QueryMessage<String, String> testQueryMessage = new GenericQueryMessage<>("hello", singleStringResponse);
        CompletableFuture<QueryResponseMessage<String>> result = testSubject.query(testQueryMessage);

        assertTrue(result.isDone());
        assertFalse(result.isCompletedExceptionally());
        QueryResponseMessage<String> queryResponseMessage = result.get();
        assertTrue(queryResponseMessage.isExceptional());
        assertEquals(mockException, queryResponseMessage.exceptionResult());
    }

    @Test
    void queryUnknown() throws Exception {
        QueryMessage<String, String> testQueryMessage = new GenericQueryMessage<>("hello", singleStringResponse);
        CompletableFuture<?> result = testSubject.query(testQueryMessage);

        try {
            result.get();
            fail("Expected exception");
        } catch (ExecutionException e) {
            assertEquals(NoHandlerForQueryException.class, e.getCause().getClass());
        }
        spanFactory.verifySpanHasException("QueryBus.query", NoHandlerForQueryException.class);
    }

    @Test
    void queryUnsubscribedHandlers() throws Exception {
        testSubject.subscribe(String.class.getName(), String.class, (q) -> q.getPayload() + " is not here!").close();
        testSubject.subscribe(String.class.getName(), String.class, (q) -> q.getPayload() + " is not here!").close();

        QueryMessage<String, String> testQueryMessage = new GenericQueryMessage<>("hello", singleStringResponse);
        CompletableFuture<?> result = testSubject.query(testQueryMessage);

        try {
            result.get();
            fail("Expected exception");
        } catch (ExecutionException e) {
            assertEquals(NoHandlerForQueryException.class, e.getCause().getClass());
        }
        verify(messageMonitor, times(1)).onMessageIngested(any());
        verify(monitorCallback, times(1)).reportFailure(any());
    }

    @Test
    void scatterGather() {
        int expectedResults = 3;

        //noinspection resource
        testSubject.subscribe(String.class.getName(), String.class, q -> q.getPayload() + "1234");
        //noinspection resource
        testSubject.subscribe(String.class.getName(), String.class, q -> q.getPayload() + "5678");
        //noinspection resource
        testSubject.subscribe(String.class.getName(), String.class, q -> q.getPayload() + "90");

        QueryMessage<String, String> testQueryMessage = new GenericQueryMessage<>("Hello, World", singleStringResponse);
        Set<QueryResponseMessage<String>> results = testSubject.scatterGather(testQueryMessage, 0, TimeUnit.SECONDS)
                                                               .collect(toSet());

        assertEquals(expectedResults, results.size());
        Set<String> resultSet = results.stream().map(Message::getPayload).collect(toSet());
        assertEquals(expectedResults, resultSet.size());
        verify(messageMonitor, times(1)).onMessageIngested(any());
        verify(monitorCallback, times(3)).reportSuccess();
    }

    @Test
    void scatterGatherOnArrayQueryHandlers() throws NoSuchMethodException {
        int expectedQueryResponses = 3;
        int expectedResults = 6;

        //noinspection resource
        testSubject.subscribe(String.class.getName(),
                              methodOf(getClass(), "stringArrayQueryHandler").getGenericReturnType(),
                              q -> new String[]{q.getPayload() + "12", q.getPayload() + "34"});
        //noinspection resource
        testSubject.subscribe(String.class.getName(),
                              methodOf(getClass(), "stringArrayQueryHandler").getGenericReturnType(),
                              q -> new String[]{q.getPayload() + "56", q.getPayload() + "78"});
        //noinspection resource
        testSubject.subscribe(String.class.getName(),
                              methodOf(getClass(), "stringArrayQueryHandler").getGenericReturnType(),
                              q -> new String[]{q.getPayload() + "9", q.getPayload() + "0"});

        QueryMessage<String, List<String>> testQueryMessage =
                new GenericQueryMessage<>("Hello, World", ResponseTypes.multipleInstancesOf(String.class));
        Set<QueryResponseMessage<List<String>>> results =
                testSubject.scatterGather(testQueryMessage, 0, TimeUnit.SECONDS)
                           .collect(toSet());

        assertEquals(expectedQueryResponses, results.size());
        Set<String> resultSet = results.stream()
                                       .map(Message::getPayload)
                                       .flatMap(Collection::stream)
                                       .collect(toSet());
        assertEquals(expectedResults, resultSet.size());
        verify(messageMonitor, times(1)).onMessageIngested(any());
        verify(monitorCallback, times(3)).reportSuccess();
    }

    @SuppressWarnings("unused")// Used by 'testScatterGatherOnArrayQueryHandlers' to generate queryHandler responseType
    public String[] stringArrayQueryHandler() {
        return new String[]{};
    }

    @Test
    void scatterGatherWithTransaction() {
        TransactionManager mockTxManager = mock(TransactionManager.class);
        Transaction mockTx = mock(Transaction.class);
        when(mockTxManager.startTransaction()).thenReturn(mockTx);
        testSubject = SimpleQueryBus.builder()
                                    .messageMonitor(messageMonitor)
                                    .transactionManager(mockTxManager)
                                    .errorHandler(errorHandler)
                                    .duplicateQueryHandlerResolver(silentlyAdd())
                                    .build();

        //noinspection resource
        testSubject.subscribe(String.class.getName(), String.class, (q) -> q.getPayload() + "1234");
        //noinspection resource
        testSubject.subscribe(String.class.getName(), String.class, (q) -> q.getPayload() + "567");

        QueryMessage<String, String> testQueryMessage = new GenericQueryMessage<>("Hello, World", singleStringResponse);
        Set<Object> results = testSubject.scatterGather(testQueryMessage, 0, TimeUnit.SECONDS).collect(toSet());

        assertEquals(2, results.size());
        verify(messageMonitor, times(1)).onMessageIngested(any());
        verify(monitorCallback, times(2)).reportSuccess();
        verify(mockTxManager, times(2)).startTransaction();
        verify(mockTx, times(2)).commit();
    }

    @Test
    void scatterGatherWithTransactionRollsBackOnFailure() {
        TransactionManager mockTxManager = mock(TransactionManager.class);
        Transaction mockTx = mock(Transaction.class);
        when(mockTxManager.startTransaction()).thenReturn(mockTx);
        testSubject = SimpleQueryBus.builder()
                                    .messageMonitor(messageMonitor)
                                    .transactionManager(mockTxManager)
                                    .errorHandler(errorHandler)
                                    .duplicateQueryHandlerResolver(silentlyAdd())
                                    .build();

        //noinspection resource
        testSubject.subscribe(String.class.getName(), String.class, (q) -> q.getPayload() + "1234");
        //noinspection resource
        testSubject.subscribe(String.class.getName(), String.class, (q) -> {
            throw new MockException();
        });

        QueryMessage<String, String> testQueryMessage = new GenericQueryMessage<>("Hello, World", singleStringResponse);
        Set<Object> results = testSubject.scatterGather(testQueryMessage, 0, TimeUnit.SECONDS).collect(toSet());

        assertEquals(1, results.size());
        verify(messageMonitor, times(1)).onMessageIngested(any());
        verify(monitorCallback, times(1)).reportSuccess();
        verify(monitorCallback, times(1)).reportFailure(isA(MockException.class));
        verify(mockTxManager, times(2)).startTransaction();
        verify(mockTx, times(1)).commit();
        verify(mockTx, times(1)).rollback();
    }

    @Test
    void queryFirstFromScatterGatherWillCommitUnitOfWork() {
        TransactionManager mockTxManager = mock(TransactionManager.class);
        Transaction mockTx = mock(Transaction.class);
        when(mockTxManager.startTransaction()).thenReturn(mockTx);
        testSubject = SimpleQueryBus.builder()
                                    .messageMonitor(messageMonitor)
                                    .transactionManager(mockTxManager)
                                    .errorHandler(errorHandler)
                                    .duplicateQueryHandlerResolver(silentlyAdd())
                                    .build();

        //noinspection resource
        testSubject.subscribe(String.class.getName(), String.class, (q) -> q.getPayload() + "1234");
        //noinspection resource
        testSubject.subscribe(String.class.getName(), String.class, (q) -> q.getPayload() + "567");

        QueryMessage<String, String> testQueryMessage = new GenericQueryMessage<>("Hello, World", singleStringResponse);
        Optional<QueryResponseMessage<String>> firstResult =
                testSubject.scatterGather(testQueryMessage, 0, TimeUnit.SECONDS).findFirst();

        assertTrue(firstResult.isPresent());
        verify(messageMonitor, times(1)).onMessageIngested(any());
        verify(monitorCallback, atMost(2)).reportSuccess();
        verify(mockTxManager).startTransaction();
        verify(mockTx).commit();
    }

    @Test
    void scatterGatherWithInterceptors() {
        //noinspection resource
        testSubject.registerDispatchInterceptor(
                messages -> (i, m) -> m.andMetaData(Collections.singletonMap("key", "value"))
        );
        //noinspection resource
        testSubject.registerHandlerInterceptor((unitOfWork, interceptorChain) -> {
            if (unitOfWork.getMessage().getMetaData().containsKey("key")) {
                return "fakeReply";
            }
            return interceptorChain.proceedSync();
        });
        //noinspection resource
        testSubject.subscribe(String.class.getName(), String.class, (q) -> q.getPayload() + "1234");
        //noinspection resource
        testSubject.subscribe(String.class.getName(), String.class, (q) -> q.getPayload() + "567");

        QueryMessage<String, String> testQueryMessage = new GenericQueryMessage<>("Hello, World", singleStringResponse);
        List<String> results = testSubject.scatterGather(testQueryMessage, 0, TimeUnit.SECONDS)
                                          .map(Message::getPayload)
                                          .collect(Collectors.toList());

        assertEquals(2, results.size());
        verify(messageMonitor, times(1)).onMessageIngested(any());
        verify(monitorCallback, times(2)).reportSuccess();
        assertEquals(asList("fakeReply", "fakeReply"), results);
    }

    @Test
    void scatterGatherReturnsEmptyStreamWhenNoHandlersAvailable() {
        QueryMessage<String, String> testQueryMessage = new GenericQueryMessage<>("Hello, World", singleStringResponse);
        Set<Object> allResults = testSubject.scatterGather(testQueryMessage, 0, TimeUnit.SECONDS).collect(toSet());

        assertEquals(0, allResults.size());
        verify(messageMonitor).onMessageIngested(any());
        verify(monitorCallback).reportIgnored();
    }

    @Test
    void scatterGatherReportsExceptionsWithErrorHandler() {
        //noinspection resource
        testSubject.subscribe(String.class.getName(), String.class, (q) -> q.getPayload() + "1234");
        //noinspection resource
        testSubject.subscribe(String.class.getName(), String.class, (q) -> {
            throw new MockException();
        });

        QueryMessage<String, String> testQueryMessage = new GenericQueryMessage<>("Hello, World", singleStringResponse);
        Set<Object> results = testSubject.scatterGather(testQueryMessage, 0, TimeUnit.SECONDS).collect(toSet());

        assertEquals(1, results.size());
        verify(errorHandler).onError(isA(MockException.class), eq(testQueryMessage), isA(MessageHandler.class));
        verify(messageMonitor, times(1)).onMessageIngested(any());
        verify(monitorCallback, times(1)).reportSuccess();
        verify(monitorCallback, times(1)).reportFailure(isA(MockException.class));
    }

    @Test
    void queryResponseMessageCorrelationData() throws ExecutionException, InterruptedException {
        //noinspection resource
        testSubject.subscribe(String.class.getName(), String.class, (q) -> q.getPayload() + "1234");
        //noinspection resource
        testSubject.registerHandlerInterceptor(new CorrelationDataInterceptor<>(new MessageOriginProvider()));
        QueryMessage<String, String> testQueryMessage = new GenericQueryMessage<>("Hello, World", singleStringResponse);
        QueryResponseMessage<String> queryResponseMessage = testSubject.query(testQueryMessage).get();
        assertEquals(testQueryMessage.getIdentifier(), queryResponseMessage.getMetaData().get("traceId"));
        assertEquals(testQueryMessage.getIdentifier(), queryResponseMessage.getMetaData().get("correlationId"));
        assertEquals("Hello, World1234", queryResponseMessage.getPayload());
    }

    @Test
    void subscriptionQueryReportsExceptionInInitialResult() {
        //noinspection resource
        testSubject.subscribe(String.class.getName(), String.class, q -> {
            throw new MockException();
        });

        //noinspection resource
        SubscriptionQueryResult<QueryResponseMessage<String>, SubscriptionQueryUpdateMessage<String>> result = testSubject
                .subscriptionQuery(new GenericSubscriptionQueryMessage<>("test",
                                                                         ResponseTypes.instanceOf(String.class),
                                                                         ResponseTypes.instanceOf(String.class)));
        Mono<QueryResponseMessage<String>> initialResult = result.initialResult();
        //noinspection ConstantConditions
        assertFalse(initialResult.map(r -> false).onErrorReturn(MockException.class::isInstance, true).block(),
                    "Exception by handler should be reported in result, not on Mono");
        //noinspection ConstantConditions
        assertTrue(initialResult.block().isExceptional());
    }

    @Test
    void subscriptionQueryIncreasingProjection() throws InterruptedException {
        CountDownLatch ten = new CountDownLatch(1);
        CountDownLatch hundred = new CountDownLatch(1);
        CountDownLatch thousand = new CountDownLatch(1);
        final AtomicLong value = new AtomicLong();
        //noinspection resource
        testSubject.subscribe("queryName", Long.class, q -> value.get());
        QueryUpdateEmitter updateEmitter = testSubject.queryUpdateEmitter();
        Disposable disposable = Flux.interval(Duration.ofMillis(0), Duration.ofMillis(3))
                                    .doOnNext(next -> {
                                        if (next == 10L) {
                                            ten.countDown();
                                        }
                                        if (next == 100L) {
                                            hundred.countDown();
                                        }
                                        if (next == 1000L) {
                                            thousand.countDown();
                                        }
                                        value.set(next);
                                        updateEmitter.emit(query -> "queryName".equals(query.getQueryName()), next);
                                    })
                                    .doOnComplete(() -> updateEmitter.complete(query -> "queryName".equals(query.getQueryName())))
                                    .subscribe();


        //noinspection resource
        SubscriptionQueryResult<QueryResponseMessage<Long>, SubscriptionQueryUpdateMessage<Long>> result = testSubject
                .subscriptionQuery(new GenericSubscriptionQueryMessage<>("test",
                                                                         "queryName",
                                                                         ResponseTypes.instanceOf(Long.class),
                                                                         ResponseTypes.instanceOf(Long.class)));
        Mono<QueryResponseMessage<Long>> initialResult = result.initialResult();
        ten.await();
        Long firstInitialResult = Objects.requireNonNull(initialResult.block()).getPayload();
        hundred.await();
        Long fistUpdate = Objects.requireNonNull(result.updates().next().block()).getPayload();
        thousand.await();
        Long anotherInitialResult = Objects.requireNonNull(initialResult.block()).getPayload();
        assertTrue(fistUpdate <= firstInitialResult + 1);
        assertTrue(firstInitialResult <= anotherInitialResult);
        disposable.dispose();
    }

    @Test
    void subscriptionQueryIsTraced() throws InterruptedException {
        CountDownLatch updatedLatch = new CountDownLatch(2);
        final AtomicLong value = new AtomicLong();
        //noinspection resource
        testSubject.subscribe("queryName", Long.class, q -> value.get());
        QueryUpdateEmitter updateEmitter = testSubject.queryUpdateEmitter();
        Disposable disposable = Flux.interval(Duration.ofMillis(0), Duration.ofMillis(20))
                                    .doOnNext(next -> {
                                        updatedLatch.countDown();
                                        updateEmitter.emit(query -> "queryName".equals(query.getQueryName()), next);
                                    })
                                    .doOnComplete(() -> updateEmitter.complete(query -> "queryName".equals(query.getQueryName())))
                                    .subscribe();


        try {
            //noinspection resource
            SubscriptionQueryResult<QueryResponseMessage<Long>, SubscriptionQueryUpdateMessage<Long>> result = testSubject
                    .subscriptionQuery(new GenericSubscriptionQueryMessage<>("test",
                                                                             "queryName",
                                                                             ResponseTypes.instanceOf(Long.class),
                                                                             ResponseTypes.instanceOf(Long.class)));
            Mono<QueryResponseMessage<Long>> initialResult = result.initialResult();
            Objects.requireNonNull(initialResult.block()).getPayload();
            spanFactory.verifySpanCompleted("QueryBus.query");
            updatedLatch.await();
            Objects.requireNonNull(result.updates().next().block()).getPayload();
            spanFactory.verifySpanCompleted("QueryUpdateEmitter.emitQueryUpdateMessage");
        } finally {
            disposable.dispose();
        }
    }

    @Test
    void queryReportsExceptionInResponseMessage() throws ExecutionException, InterruptedException {
        //noinspection resource
        testSubject.subscribe(String.class.getName(), String.class, q -> {
            throw new MockException();
        });

        CompletableFuture<QueryResponseMessage<String>> result = testSubject.query(
                new GenericQueryMessage<>("test", ResponseTypes.instanceOf(String.class))
        );
        assertFalse(result.thenApply(r -> false).exceptionally(MockException.class::isInstance).get(),
                    "Exception by handler should be reported in result, not on Mono");
        assertTrue(result.get().isExceptional());
    }

    @Test
    void queryHandlerDeclaresFutureResponseType() throws Exception {
        Type responseType = ReflectionUtils.methodOf(getClass(), "futureMethod").getGenericReturnType();
        //noinspection resource
        testSubject.subscribe(String.class.getName(),
                              responseType,
                              (q) -> CompletableFuture.completedFuture(q.getPayload() + "1234"));

        QueryMessage<String, String> testQueryMessage = new GenericQueryMessage<>("hello", singleStringResponse);
        CompletableFuture<QueryResponseMessage<String>> result = testSubject.query(testQueryMessage);

        assertTrue(result.isDone(), "SimpleQueryBus should resolve CompletableFutures directly");
        assertEquals("hello1234", result.get().getPayload());
    }

    @Test
    void queryHandlerDeclaresCompletableFutureResponseType() throws Exception {
        Type responseType = ReflectionUtils.methodOf(getClass(), "completableFutureMethod").getGenericReturnType();
        //noinspection resource
        testSubject.subscribe(String.class.getName(),
                              responseType,
                              (q) -> CompletableFuture.completedFuture(q.getPayload() + "1234"));

        QueryMessage<String, String> testQueryMessage = new GenericQueryMessage<>("hello", singleStringResponse);
        CompletableFuture<QueryResponseMessage<String>> result = testSubject.query(testQueryMessage);

        assertTrue(result.isDone(), "SimpleQueryBus should resolve CompletableFutures directly");
        assertEquals("hello1234", result.get().getPayload());
    }

    @Test
    void onSubscriptionQueryCancelTheActiveSubscriptionIsRemovedFromTheEmitterIfFluxIsNotSubscribed() {
        //noinspection resource
        testSubject.subscribe(String.class.getName(), String.class, q -> q.getPayload() + "1234");

        SubscriptionQueryMessage<String, String, String> testQuery = new GenericSubscriptionQueryMessage<>(
                "test", ResponseTypes.instanceOf(String.class), ResponseTypes.instanceOf(String.class)
        );

        //noinspection resource
        SubscriptionQueryResult<QueryResponseMessage<String>, SubscriptionQueryUpdateMessage<String>> result =
                testSubject.subscriptionQuery(testQuery);

        result.cancel();
        assertEquals(0, testSubject.queryUpdateEmitter().activeSubscriptions().size());
    }

    @SuppressWarnings("unused")
    public Future<String> futureMethod() {
        return null;
    }

    @SuppressWarnings("unused")
    public CompletableFuture<String> completableFutureMethod() {
        return null;
    }
}<|MERGE_RESOLUTION|>--- conflicted
+++ resolved
@@ -151,11 +151,7 @@
     @Test
     void subscribingSameHandlerTwiceInvokedOnce() throws Exception {
         AtomicInteger invocationCount = new AtomicInteger();
-<<<<<<< HEAD
-        MessageHandler<QueryMessage<?, String>, Object> handler = message -> {
-=======
         MessageHandler<QueryMessage<?, String>, QueryResponseMessage<?>> handler = message -> {
->>>>>>> f646a3ac
             invocationCount.incrementAndGet();
             return "reply";
         };
@@ -183,13 +179,8 @@
                                     .errorHandler(errorHandler)
                                     .duplicateQueryHandlerResolver(DuplicateQueryHandlerResolution.rejectDuplicates())
                                     .build();
-<<<<<<< HEAD
-        MessageHandler<QueryMessage<?, String>, Object> handlerOne = message -> "reply";
-        MessageHandler<QueryMessage<?, String>, Object> handlerTwo = message -> "reply";
-=======
         MessageHandler<QueryMessage<?, String>, QueryResponseMessage<?>> handlerOne = message -> "reply";
         MessageHandler<QueryMessage<?, String>, QueryResponseMessage<?>> handlerTwo = message -> "reply";
->>>>>>> f646a3ac
         //noinspection resource
         testSubject.subscribe("test", String.class, handlerOne);
         //noinspection resource
@@ -366,19 +357,11 @@
     @Test
     void queryForSingleResultWithUnsuitableHandlers() throws Exception {
         AtomicInteger invocationCount = new AtomicInteger();
-<<<<<<< HEAD
-        MessageHandler<? super QueryMessage<?, ?>, Object> failingHandler = message -> {
-            invocationCount.incrementAndGet();
-            throw new NoHandlerForQueryException("Mock");
-        };
-        MessageHandler<? super QueryMessage<?, String>, Object> passingHandler = message -> {
-=======
         MessageHandler<? super QueryMessage<?, ?>, ? extends QueryResponseMessage<?>> failingHandler = message -> {
             invocationCount.incrementAndGet();
             throw new NoHandlerForQueryException("Mock");
         };
         MessageHandler<? super QueryMessage<?, String>, ? extends QueryResponseMessage<?>> passingHandler = message -> {
->>>>>>> f646a3ac
             invocationCount.incrementAndGet();
             return "reply";
         };
@@ -447,11 +430,7 @@
 
     @Test
     void queryForSingleResultWillReportErrors() throws Exception {
-<<<<<<< HEAD
-        MessageHandler<? super QueryMessage<?, ?>, Object> failingHandler = message -> {
-=======
         MessageHandler<? super QueryMessage<?, ?>, ? extends QueryResponseMessage<?>> failingHandler = message -> {
->>>>>>> f646a3ac
             throw new MockException("Mock");
         };
         //noinspection resource
