--- conflicted
+++ resolved
@@ -249,7 +249,8 @@
         CompletableFuture<Boolean> result = new CompletableFuture<>();
         if (!tokenStore.requiresExplicitSegmentInitialization()) {
             result.completeExceptionally(new UnsupportedOperationException(
-                    "TokenStore must require explicit initialization to safely merge tokens"));
+                    "TokenStore must require explicit initialization to safely merge tokens"
+            ));
             return result;
         }
 
@@ -461,8 +462,8 @@
     }
 
     private boolean isRegularProcessing(Segment segment, TrackedEventMessage<?> nextMessage) {
-        return nextMessage != null &&
-                isRegularProcessing(segment, processingSegments(nextMessage.trackingToken(), segment));
+        return nextMessage != null
+                && isRegularProcessing(segment, processingSegments(nextMessage.trackingToken(), segment));
     }
 
     /**
@@ -702,13 +703,8 @@
      * SegmentID processed by this instance. The values of the returned Map represent the last known status of that
      * Segment.
      * <p>
-<<<<<<< HEAD
-     * Note that the returned Map is unmodifiable, but does reflect any changes made to the status as the processor
-     * is processing Events.
-=======
-     * Note that the returned Map in unmodifiable, but does reflect any changes made to the status as the processor is
+     * Note that the returned Map is unmodifiable, but does reflect any changes made to the status as the processor is
      * processing Events.
->>>>>>> 6a82f936
      *
      * @return the status for each of the Segments processed by the current processor
      */
