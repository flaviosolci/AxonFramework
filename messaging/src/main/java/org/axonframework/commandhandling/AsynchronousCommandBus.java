--- conflicted
+++ resolved
@@ -84,9 +84,8 @@
     }
 
     @Override
-<<<<<<< HEAD
     protected <C, R> CompletableFuture<CommandResultMessage<R>> handle(CommandMessage<C> command,
-                                                                       MessageHandler<? super CommandMessage<?>, CommandResultMessage<?>> handler) {
+                                                                       MessageHandler<? super CommandMessage<?>, ? extends CommandResultMessage<?>> handler) {
         CompletableFuture<CommandResultMessage<R>> result = new CompletableFuture<>();
         executor.execute(() -> super.handle(command, handler).whenComplete((r, e) -> {
             if (e == null) {
@@ -96,12 +95,6 @@
             }
         }));
         return result;
-=======
-    protected <C, R> void handle(CommandMessage<C> command,
-                                 MessageHandler<? super CommandMessage<?>, ? extends CommandResultMessage<?>> handler,
-                                 CommandCallback<? super C, ? super R> callback) {
-        executor.execute(() -> super.handle(command, handler, callback));
->>>>>>> f646a3ac
     }
 
     /**
