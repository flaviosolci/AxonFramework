--- conflicted
+++ resolved
@@ -86,11 +86,7 @@
      * @param handler     the handler to subscribe
      * @return a handle that can be used to end the subscription
      */
-<<<<<<< HEAD
-    Registration subscribe(@Nonnull String commandName, @Nonnull MessageHandler<? super CommandMessage<?>, CommandResultMessage<?>> handler);
-=======
     Registration subscribe(@Nonnull String commandName, @Nonnull MessageHandler<? super CommandMessage<?>, ? extends CommandResultMessage<?>> handler);
->>>>>>> f646a3ac
 
     /**
      * Return an {@link Optional} containing the {@link CommandBus} which is used by this {@link CommandBusConnector} to
