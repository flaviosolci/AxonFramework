/*
 * Copyright (c) 2010-2023. Axon Framework
 *
 * Licensed under the Apache License, Version 2.0 (the "License");
 * you may not use this file except in compliance with the License.
 * You may obtain a copy of the License at
 *
 *    http://www.apache.org/licenses/LICENSE-2.0
 *
 * Unless required by applicable law or agreed to in writing, software
 * distributed under the License is distributed on an "AS IS" BASIS,
 * WITHOUT WARRANTIES OR CONDITIONS OF ANY KIND, either express or implied.
 * See the License for the specific language governing permissions and
 * limitations under the License.
 */
package org.axonframework.queryhandling;

import org.axonframework.common.Registration;
import org.axonframework.messaging.MessageDispatchInterceptorSupport;
import org.axonframework.messaging.MessageHandler;
import org.axonframework.messaging.MessageHandlerInterceptorSupport;
import org.reactivestreams.Publisher;
import reactor.core.publisher.Flux;
import reactor.core.publisher.Mono;
import reactor.util.concurrent.Queues;

import java.lang.reflect.Type;
import java.util.concurrent.CompletableFuture;
import java.util.concurrent.TimeUnit;
import java.util.function.Consumer;
import java.util.stream.Stream;
import javax.annotation.Nonnull;

/**
 * The mechanism that dispatches Query objects to their appropriate QueryHandlers. QueryHandlers can subscribe and
 * un-subscribe to specific queries (identified by their {@link QueryMessage#getQueryName()} and {@link
 * QueryMessage#getResponseType()} on the query bus. There may be multiple handlers for each combination of
 * queryName/responseType.
 *
 * @author Marc Gathier
 * @author Allard Buijze
 * @since 3.1
 */
public interface QueryBus extends MessageHandlerInterceptorSupport<QueryMessage<?, ?>>,
        MessageDispatchInterceptorSupport<QueryMessage<?, ?>> {

    /**
     * Subscribe the given {@code handler} to queries with the given {@code queryName} and {@code responseType}.
     * Multiple handlers may subscribe to the same combination of queryName/responseType.
     *
     * @param queryName    the name of the query request to subscribe
     * @param responseType the type of response the subscribed component answers with
     * @param handler      a handler that implements the query
     * @return a handle to un-subscribe the query handler
     */
    <R> Registration subscribe(@Nonnull String queryName, @Nonnull Type responseType,
<<<<<<< HEAD
                               @Nonnull MessageHandler<? super QueryMessage<?, R>, Object> handler);
=======
                               @Nonnull MessageHandler<? super QueryMessage<?, R>, ? extends QueryResponseMessage<?>> handler);
>>>>>>> f646a3ac

    /**
     * Dispatch the given {@code query} to a single QueryHandler subscribed to the given {@code query}'s queryName and
     * responseType. This method returns all values returned by the Query Handler as a Collection. This may or may not
     * be the exact collection as defined in the Query Handler.
     * <p>
     * If the Query Handler defines a single return object (i.e. not a collection or array), that object is returned as
     * the sole entry in a singleton collection.
     * <p>
     * When no handlers are available that can answer the given {@code query}, the returned CompletableFuture will be
     * completed with a {@link NoHandlerForQueryException}.
     *
     * @param query the query
     * @param <Q>   the payload type of the query
     * @param <R>   the response type of the query
     * @return a CompletableFuture that resolves when the response is available
     */
    <Q, R> CompletableFuture<QueryResponseMessage<R>> query(@Nonnull QueryMessage<Q, R> query);

    /**
     * Builds a {@link Publisher} of responses to the given {@code query}. The actual query is not dispatched until
     * there is a subscription to the result. The query is dispatched to a single query handler. Implementations may opt
     * for invoking several query handlers and then choosing a response from single one for performance or resilience
     * reasons.
     * <p>
     * When no handlers are available that can answer the given {@code query}, the return Publisher will be completed
     * with a {@link NoHandlerForQueryException}.
     *
     * @param query the streaming query message
     * @param <Q>   the payload type of the streaming query
     * @param <R>   the response type of the streaming query
     * @return a Publisher of responses
     */
    default <Q, R> Publisher<QueryResponseMessage<R>> streamingQuery(StreamingQueryMessage<Q, R> query) {
        throw new UnsupportedOperationException("Streaming query is not supported by this QueryBus.");
    }

    /**
     * Dispatch the given {@code query} to all QueryHandlers subscribed to the given {@code query}'s
     * queryName/responseType. Returns a stream of results which blocks until all handlers have processed the request or
     * when the timeout occurs.
     * <p>
     * If no handlers are available to provide a result, or when all available handlers throw an exception while
     * attempting to do so, the returned Stream is empty.
     * <p>
     * Note that any terminal operation (such as {@link Stream#forEach(Consumer)}) on the Stream may cause it to block
     * until the {@code timeout} has expired, awaiting additional data to include in the stream.
     *
     * @param query   the query
     * @param timeout time to wait for results
     * @param unit    unit for the timeout
     * @param <Q>     the payload type of the query
     * @param <R>     the response type of the query
     * @return stream of query results
     */
    <Q, R> Stream<QueryResponseMessage<R>> scatterGather(@Nonnull QueryMessage<Q, R> query, long timeout,
                                                         @Nonnull TimeUnit unit);

    /**
     * Dispatch the given {@code query} to a single QueryHandler subscribed to the given {@code query}'s
     * queryName/initialResponseType/updateResponseType. The result is lazily created and there will be no execution of
     * the query handler before there is a subscription to the initial result. In order not to miss updates, the query
     * bus will queue all updates which happen after the subscription query is done and once the subscription to the
     * flux is made, these updates will be emitted.
     * <p>
     * If there is an error during retrieving or consuming initial result, stream for incremental updates is NOT
     * interrupted.
     * <p>
     * If there is an error during emitting an update, subscription is cancelled causing further emits not reaching the
     * destination.
     * <p>
     * The buffer size which accumulates the updates (not to be missed) is {@link Queues#SMALL_BUFFER_SIZE}.
     *
     * @param query the query
     * @param <Q>   the payload type of the query
     * @param <I>   the response type of the query
     * @param <U>   the incremental response types of the query
     * @return query result containing initial result and incremental updates
     */
    default <Q, I, U> SubscriptionQueryResult<QueryResponseMessage<I>, SubscriptionQueryUpdateMessage<U>> subscriptionQuery(
            @Nonnull SubscriptionQueryMessage<Q, I, U> query
    ) {
        return subscriptionQuery(query, Queues.SMALL_BUFFER_SIZE);
    }

    /**
     * Dispatch the given {@code query} to a single QueryHandler subscribed to the given {@code query}'s
     * queryName/initialResponseType/updateResponseType. The result is lazily created and there will be no execution of
     * the query handler before there is a subscription to the initial result. In order not to miss updates, the query
     * bus will queue all updates which happen after the subscription query is done and once the subscription to the
     * flux is made, these updates will be emitted.
     * <p>
     * If there is an error during retrieving or consuming initial result, stream for incremental updates is NOT
     * interrupted.
     * <p>
     * If there is an error during emitting an update, subscription is cancelled causing further emits not reaching the
     * destination.
     *
     * @param query            the query
     * @param updateBufferSize the size of buffer which accumulates updates before subscription to the {@code flux} is
     *                         made
     * @param <Q>              the payload type of the query
     * @param <I>              the response type of the query
     * @param <U>              the incremental response types of the query
     * @return query result containing initial result and incremental updates
     */
    default <Q, I, U> SubscriptionQueryResult<QueryResponseMessage<I>, SubscriptionQueryUpdateMessage<U>> subscriptionQuery(
            @Nonnull SubscriptionQueryMessage<Q, I, U> query, int updateBufferSize
    ) {
        return new SubscriptionQueryResult<>() {

            @Override
            public Mono<QueryResponseMessage<I>> initialResult() {
                return Mono.fromFuture(() -> query(query));
            }

            @Override
            public Flux<SubscriptionQueryUpdateMessage<U>> updates() {
                return Flux.empty();
            }

            @Override
            public boolean cancel() {
                return true;
            }
        };
    }

    /**
     * Gets the {@link QueryUpdateEmitter} associated with this {@link QueryBus}.
     *
     * @return the associated {@link QueryUpdateEmitter}
     */
    QueryUpdateEmitter queryUpdateEmitter();
}<|MERGE_RESOLUTION|>--- conflicted
+++ resolved
@@ -54,11 +54,7 @@
      * @return a handle to un-subscribe the query handler
      */
     <R> Registration subscribe(@Nonnull String queryName, @Nonnull Type responseType,
-<<<<<<< HEAD
-                               @Nonnull MessageHandler<? super QueryMessage<?, R>, Object> handler);
-=======
                                @Nonnull MessageHandler<? super QueryMessage<?, R>, ? extends QueryResponseMessage<?>> handler);
->>>>>>> f646a3ac
 
     /**
      * Dispatch the given {@code query} to a single QueryHandler subscribed to the given {@code query}'s queryName and
