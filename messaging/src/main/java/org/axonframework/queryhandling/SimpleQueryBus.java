--- conflicted
+++ resolved
@@ -1,9 +1,5 @@
 /*
-<<<<<<< HEAD
  * Copyright (c) 2010-2022. Axon Framework
-=======
- * Copyright (c) 2010-2021. Axon Framework
->>>>>>> 80e20338
  *
  * Licensed under the Apache License, Version 2.0 (the "License");
  * you may not use this file except in compliance with the License.
