--- conflicted
+++ resolved
@@ -136,11 +136,7 @@
     @Override
     public <R> Registration subscribe(@Nonnull String queryName,
                                       @Nonnull Type responseType,
-<<<<<<< HEAD
-                                      @Nonnull MessageHandler<? super QueryMessage<?, R>, Object> handler) {
-=======
                                       @Nonnull MessageHandler<? super QueryMessage<?, R>, ? extends QueryResponseMessage<?>> handler) {
->>>>>>> f646a3ac
         QuerySubscription<R> querySubscription = new QuerySubscription<>(responseType, handler);
         List<QuerySubscription<?>> handlers =
                 subscriptions.computeIfAbsent(queryName, k -> new CopyOnWriteArrayList<>());
@@ -189,22 +185,14 @@
                        () -> "Direct query does not support Flux as a return type.");
         MessageMonitor.MonitorCallback monitorCallback = messageMonitor.onMessageIngested(query);
         QueryMessage<Q, R> interceptedQuery = intercept(query);
-<<<<<<< HEAD
-        List<MessageHandler<? super QueryMessage<?, ?>, Object>> handlers = getHandlersForMessage(interceptedQuery);
-=======
         List<MessageHandler<? super QueryMessage<?, ?>, ? extends QueryResponseMessage<?>>> handlers = getHandlersForMessage(interceptedQuery);
->>>>>>> f646a3ac
         CompletableFuture<QueryResponseMessage<R>> result = new CompletableFuture<>();
         try {
             ResponseType<R> responseType = interceptedQuery.getResponseType();
             if (handlers.isEmpty()) {
                 throw noHandlerException(interceptedQuery);
             }
-<<<<<<< HEAD
-            Iterator<MessageHandler<? super QueryMessage<?, ?>, Object>> handlerIterator = handlers.iterator();
-=======
             Iterator<MessageHandler<? super QueryMessage<?, ?>, ? extends QueryResponseMessage<?>>> handlerIterator = handlers.iterator();
->>>>>>> f646a3ac
             boolean invocationSuccess = false;
             while (!invocationSuccess && handlerIterator.hasNext()) {
                 DefaultUnitOfWork<QueryMessage<Q, R>> uow = DefaultUnitOfWork.startAndGet(interceptedQuery);
@@ -411,11 +399,7 @@
                        () -> "Scatter-Gather query does not support Flux as a return type.");
         MessageMonitor.MonitorCallback monitorCallback = messageMonitor.onMessageIngested(query);
         QueryMessage<Q, R> interceptedQuery = intercept(query);
-<<<<<<< HEAD
-        List<MessageHandler<? super QueryMessage<?, ?>, Object>> handlers = getHandlersForMessage(interceptedQuery);
-=======
         List<MessageHandler<? super QueryMessage<?, ?>, ? extends QueryResponseMessage<?>>> handlers = getHandlersForMessage(interceptedQuery);
->>>>>>> f646a3ac
         if (handlers.isEmpty()) {
             monitorCallback.reportIgnored();
             return Stream.empty();
@@ -443,11 +427,7 @@
             MessageMonitor.MonitorCallback monitorCallback,
             QueryMessage<Q, R> interceptedQuery,
             long deadline,
-<<<<<<< HEAD
-            MessageHandler<? super QueryMessage<?, ?>, Object> handler
-=======
             MessageHandler<? super QueryMessage<?, ?>, ? extends QueryResponseMessage<?>> handler
->>>>>>> f646a3ac
     ) {
         long leftTimeout = getRemainingOfDeadline(deadline);
         ResultMessage<CompletableFuture<QueryResponseMessage<R>>> resultMessage =
@@ -518,11 +498,7 @@
 
     private <Q, R> ResultMessage<CompletableFuture<QueryResponseMessage<R>>> interceptAndInvoke(
             UnitOfWork<QueryMessage<Q, R>> uow,
-<<<<<<< HEAD
-            MessageHandler<? super QueryMessage<?, R>, Object> handler
-=======
             MessageHandler<? super QueryMessage<?, R>, ? extends QueryResponseMessage<?>> handler
->>>>>>> f646a3ac
     ) {
         return uow.executeWithResult(() -> {
             ResponseType<R> responseType = uow.getMessage().getResponseType();
@@ -547,11 +523,7 @@
 
     private <Q, R> ResultMessage<Publisher<QueryResponseMessage<R>>> interceptAndInvokeStreaming(
             StreamingQueryMessage<Q, R> query,
-<<<<<<< HEAD
-            MessageHandler<? super StreamingQueryMessage<?, R>, Object> handler, Span span) {
-=======
             MessageHandler<? super StreamingQueryMessage<?, R>, ? extends QueryResponseMessage<?>> handler, Span span) {
->>>>>>> f646a3ac
         try (SpanScope unused = span.makeCurrent()) {
             DefaultUnitOfWork<StreamingQueryMessage<Q, R>> uow = DefaultUnitOfWork.startAndGet(query);
             return uow.executeWithResult(() -> {
@@ -619,11 +591,7 @@
     }
 
     @SuppressWarnings("unchecked") // Suppresses 'queryHandler' cast to `MessageHandler<? super QueryMessage<?, ?>>`
-<<<<<<< HEAD
-    private <Q, R> List<MessageHandler<? super QueryMessage<?, ?>, Object>> getHandlersForMessage(
-=======
     private <Q, R> List<MessageHandler<? super QueryMessage<?, ?>, ? extends QueryResponseMessage<?>>> getHandlersForMessage(
->>>>>>> f646a3ac
             QueryMessage<Q, R> queryMessage) {
         ResponseType<R> responseType = queryMessage.getResponseType();
         return subscriptions.computeIfAbsent(queryMessage.getQueryName(), k -> new CopyOnWriteArrayList<>())
@@ -639,19 +607,11 @@
                             .map(Map.Entry::getValue)
                             .flatMap(Collection::stream)
                             .map(QuerySubscription::getQueryHandler)
-<<<<<<< HEAD
-                            .map(queryHandler -> (MessageHandler<? super QueryMessage<?, ?>, Object>) queryHandler)
-                            .collect(Collectors.toList());
-    }
-
-    private <Q, R> Publisher<MessageHandler<? super QueryMessage<?, ?>, Object>> getStreamingHandlersForMessage(
-=======
                             .map(queryHandler -> (MessageHandler<? super QueryMessage<?, ?>, ? extends QueryResponseMessage<?>>) queryHandler)
                             .collect(Collectors.toList());
     }
 
     private <Q, R> Publisher<MessageHandler<? super QueryMessage<?, ?>, ? extends QueryResponseMessage<?>>> getStreamingHandlersForMessage(
->>>>>>> f646a3ac
             StreamingQueryMessage<Q, R> queryMessage) {
         return Flux.fromIterable(getHandlersForMessage(queryMessage));
     }
