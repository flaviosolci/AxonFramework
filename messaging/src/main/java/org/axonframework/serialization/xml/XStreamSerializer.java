/*
 * Copyright (c) 2010-2023. Axon Framework
 *
 * Licensed under the Apache License, Version 2.0 (the "License");
 * you may not use this file except in compliance with the License.
 * You may obtain a copy of the License at
 *
 *    http://www.apache.org/licenses/LICENSE-2.0
 *
 * Unless required by applicable law or agreed to in writing, software
 * distributed under the License is distributed on an "AS IS" BASIS,
 * WITHOUT WARRANTIES OR CONDITIONS OF ANY KIND, either express or implied.
 * See the License for the specific language governing permissions and
 * limitations under the License.
 */

package org.axonframework.serialization.xml;

import com.thoughtworks.xstream.XStream;
import com.thoughtworks.xstream.io.HierarchicalStreamDriver;
import com.thoughtworks.xstream.io.xml.Dom4JReader;
import com.thoughtworks.xstream.io.xml.XomReader;
import org.axonframework.common.AxonConfigurationException;
import org.axonframework.eventhandling.GenericDomainEventMessage;
import org.axonframework.serialization.AbstractXStreamSerializer;
import org.axonframework.serialization.AnnotationRevisionResolver;
import org.axonframework.serialization.ChainingConverter;
import org.axonframework.serialization.Converter;
import org.axonframework.serialization.RevisionResolver;
import org.axonframework.serialization.SerializedObject;
import org.slf4j.Logger;
import org.slf4j.LoggerFactory;

import java.io.ByteArrayOutputStream;
import java.io.InputStream;
import java.io.InputStreamReader;
import java.io.OutputStreamWriter;
import java.lang.invoke.MethodHandles;
import java.nio.charset.Charset;
import javax.annotation.Nonnull;

/**
 * Serializer that uses XStream to serialize and deserialize arbitrary objects. The XStream instance is configured to
 * deal with the Classes used in Axon Framework in the most compact fashion.
 * <p/>
 * When running on a Sun JVM, XStream does not pose any restrictions on classes to serialize. On other JVM's, however,
 * you need to either implement Serializable, or provide a default constructor (accessible under the JVM's security
 * policy). That means that for portability, you should do either of these two.
 *
 * @author Allard Buijze
 * @see com.thoughtworks.xstream.XStream
 * @since 1.2
 */
public class XStreamSerializer extends AbstractXStreamSerializer {

    private static final Logger logger = LoggerFactory.getLogger(MethodHandles.lookup().lookupClass());

    /**
     * Instantiate a Builder to be able to create a {@link XStreamSerializer}.
     * <p>
     * The {@link XStream} is defaulted to a {@link XStream#XStream(HierarchicalStreamDriver)} call, providing a {@link
     * CompactDriver}, the {@link Charset} is defaulted to a {@link Charset#forName(String)} using the {@code UTF-8}
     * character set, the {@link RevisionResolver} defaults to an {@link AnnotationRevisionResolver} and the {@link
     * Converter} defaults to a {@link ChainingConverter}. Lastly, the builder adds Axon types for XStream's security
     * settings by including {@code "org.axonframework.**} as a wildcard type. This can be disabled with the {@link
     * Builder#disableAxonTypeSecurity()} operation when required.
     * <p>
     * Upon instantiation, several defaults aliases are added to the XStream instance, for example for the {@link
     * GenericDomainEventMessage}, the {@link org.axonframework.commandhandling.GenericCommandMessage} and the {@link
     * org.axonframework.messaging.MetaData} objects among others. Additionally, a MetaData Converter is registered too.
     * Lastly, if the provided Converter instance is of type ChainingConverter, then the {@link
     * XStreamSerializer#registerConverters(ChainingConverter)} function will be called. This will register the {@link
     * Dom4JToByteArrayConverter}, {@link InputStreamToDom4jConverter}, {@link XomToStringConverter} and {@link
     * InputStreamToXomConverter} to the Converter chain.
     *
     * @return a Builder to be able to create a {@link XStreamSerializer}
     */
    public static Builder builder() {
        return new Builder();
    }

    /**
<<<<<<< HEAD
=======
     * Instantiate a default {@link XStreamSerializer}.
     * <p>
     * The {@link XStream} is defaulted to a {@link XStream#XStream(HierarchicalStreamDriver)} call, providing a {@link
     * CompactDriver}, the {@link Charset} is defaulted to a {@link Charset#forName(String)} using the {@code UTF-8}
     * character set, the {@link RevisionResolver} defaults to an {@link AnnotationRevisionResolver} and the {@link
     * Converter} defaults to a {@link ChainingConverter}. Lastly, the builder adds Axon types for XStream's security
     * settings by including {@code "org.axonframework.**} as a wildcard type.
     * <p>
     * Upon instantiation, several defaults aliases are added to the XStream instance, for example for the {@link
     * GenericDomainEventMessage}, the {@link org.axonframework.commandhandling.GenericCommandMessage} and the {@link
     * org.axonframework.messaging.MetaData} objects among others. Additionally, a MetaData Converter is registered too.
     * Lastly, if the provided Converter instance is of type ChainingConverter, then the {@link
     * XStreamSerializer#registerConverters(ChainingConverter)} function will be called. This will register the {@link
     * Dom4JToByteArrayConverter}, {@link InputStreamToDom4jConverter}, {@link XomToStringConverter} and {@link
     * InputStreamToXomConverter} to the Converter chain.
     *
     * @return a {@link XStreamSerializer}
     * @deprecated in favor of using the {@link #builder()} to construct an instance using a configured {@code XStream}
     * instance. Using this shorthand still works, but will use an {@code XStream} instance that <b>allows
     * everything</b>. Although this works, XStream expects the types or wildcards for the types to be defined to ensure
     * the application stays secure. As such, it is <b>highly recommended</b> to follow their recommended approach.
     */
    @Deprecated
    public static XStreamSerializer defaultSerializer() {
        logger.warn("An unsecured XStream instance allowing all types is used. It is strongly recommended to set the security context yourself instead!", new AxonConfigurationException(
                "An unsecured XStream instance allowing all types is used. "
                        + "It is strongly recommended to set the security context yourself instead!"
        ));
        XStream xStream = new XStream(new CompactDriver());
        xStream.allowTypeHierarchy(Object.class);
        return builder().xStream(xStream)
                        .build();
    }

    /**
>>>>>>> 110a4cc2
     * Instantiate a {@link XStreamSerializer} based on the fields contained in the {@link Builder}. The {@link XStream}
     * instance is configured with several converters for the most common types in Axon.
     *
     * @param builder the {@link Builder} used to instantiate a {@link XStreamSerializer} instance
     */
    protected XStreamSerializer(Builder builder) {
        super(builder);
    }

    @Override
    protected <T> T doSerialize(Object object, Class<T> expectedFormat, XStream xStream) {
        ByteArrayOutputStream baos = new ByteArrayOutputStream();
        xStream.toXML(object, new OutputStreamWriter(baos, getCharset()));
        return convert(baos.toByteArray(), byte[].class, expectedFormat);
    }

    @SuppressWarnings({"unchecked"})
    @Override
    public Object doDeserialize(SerializedObject serializedObject, XStream xStream) {
        if ("org.dom4j.Document".equals(serializedObject.getContentType().getName())) {
            return xStream.unmarshal(new Dom4JReader((org.dom4j.Document) serializedObject.getData()));
        }
        if ("nu.xom.Document".equals(serializedObject.getContentType().getName())) {
            return xStream.unmarshal(new XomReader((nu.xom.Document) serializedObject.getData()));
        }
        InputStream serializedData = convert(serializedObject.getData(), serializedObject.getContentType(),
                                             InputStream.class);
        return xStream.fromXML(new InputStreamReader(serializedData, getCharset()));
    }

    @Override
    protected void registerConverters(ChainingConverter converter) {
        converter.registerConverter(Dom4JToByteArrayConverter.class);
        converter.registerConverter(InputStreamToDom4jConverter.class);
        converter.registerConverter(XomToStringConverter.class);
        converter.registerConverter(InputStreamToXomConverter.class);
    }

    /**
     * Builder class to instantiate a {@link XStreamSerializer}.
     * <p>
     * The {@link XStream} is defaulted to a {@link XStream#XStream(HierarchicalStreamDriver)} call, providing a {@link
     * CompactDriver}, the {@link Charset} is defaulted to a {@link Charset#forName(String)} using the {@code UTF-8}
     * character set, the {@link RevisionResolver} defaults to an {@link AnnotationRevisionResolver} and the {@link
     * Converter} defaults to a {@link ChainingConverter}. Lastly, the builder adds Axon types for XStream's security
     * settings by including {@code "org.axonframework.**} as a wildcard type. This can be disabled with the {@link
     * Builder#disableAxonTypeSecurity()} operation when required.
     * <p>
     * Upon instantiation, several defaults aliases are added to the XStream instance, for example for the {@link
     * GenericDomainEventMessage}, the {@link org.axonframework.commandhandling.GenericCommandMessage} and the {@link
     * org.axonframework.messaging.MetaData} objects among others. Additionally, a MetaData Converter is registered too.
     * Lastly, if the provided Converter instance is of type ChainingConverter, then the {@link
     * XStreamSerializer#registerConverters(ChainingConverter)} function will be called. This will register the {@link
     * Dom4JToByteArrayConverter}, {@link InputStreamToDom4jConverter}, {@link XomToStringConverter} and {@link
     * InputStreamToXomConverter} to the Converter chain.
     */
    public static class Builder extends AbstractXStreamSerializer.Builder {

        /**
         * {@inheritDoc} Defaults to a {@link XStream#XStream(HierarchicalStreamDriver)} call, providing the {@link
         * CompactDriver}.
         */
        @Override
        public Builder xStream(@Nonnull XStream xStream) {
            super.xStream(xStream);
            return this;
        }

        @Override
        public Builder charset(@Nonnull Charset charset) {
            super.charset(charset);
            return this;
        }

        @Override
        public Builder revisionResolver(@Nonnull RevisionResolver revisionResolver) {
            super.revisionResolver(revisionResolver);
            return this;
        }

        @Override
        public Builder converter(@Nonnull Converter converter) {
            super.converter(converter);
            return this;
        }

        @Override
        public Builder classLoader(@Nonnull ClassLoader classLoader) {
            super.classLoader(classLoader);
            return this;
        }

        @Override
        public Builder lenientDeserialization() {
            super.lenientDeserialization();
            return this;
        }

        @Override
        public Builder disableAxonTypeSecurity() {
            super.disableAxonTypeSecurity();
            return this;
        }

        /**
         * Initializes a {@link XStreamSerializer} as specified through this Builder.
         *
         * @return a {@link XStreamSerializer} as specified through this Builder
         */
        public XStreamSerializer build() {
            if (xStream == null) {
                logger.warn("An unsecured XStream instance allowing all types is used. It is strongly recommended to set the security context yourself instead!", new AxonConfigurationException(
                        "An unsecured XStream instance allowing all types is used. "
                                + "It is strongly recommended to set the security context yourself instead!"
                ));
                xStream = new XStream(new CompactDriver());
            }
            return new XStreamSerializer(this);
        }
    }
}<|MERGE_RESOLUTION|>--- conflicted
+++ resolved
@@ -80,44 +80,6 @@
     }
 
     /**
-<<<<<<< HEAD
-=======
-     * Instantiate a default {@link XStreamSerializer}.
-     * <p>
-     * The {@link XStream} is defaulted to a {@link XStream#XStream(HierarchicalStreamDriver)} call, providing a {@link
-     * CompactDriver}, the {@link Charset} is defaulted to a {@link Charset#forName(String)} using the {@code UTF-8}
-     * character set, the {@link RevisionResolver} defaults to an {@link AnnotationRevisionResolver} and the {@link
-     * Converter} defaults to a {@link ChainingConverter}. Lastly, the builder adds Axon types for XStream's security
-     * settings by including {@code "org.axonframework.**} as a wildcard type.
-     * <p>
-     * Upon instantiation, several defaults aliases are added to the XStream instance, for example for the {@link
-     * GenericDomainEventMessage}, the {@link org.axonframework.commandhandling.GenericCommandMessage} and the {@link
-     * org.axonframework.messaging.MetaData} objects among others. Additionally, a MetaData Converter is registered too.
-     * Lastly, if the provided Converter instance is of type ChainingConverter, then the {@link
-     * XStreamSerializer#registerConverters(ChainingConverter)} function will be called. This will register the {@link
-     * Dom4JToByteArrayConverter}, {@link InputStreamToDom4jConverter}, {@link XomToStringConverter} and {@link
-     * InputStreamToXomConverter} to the Converter chain.
-     *
-     * @return a {@link XStreamSerializer}
-     * @deprecated in favor of using the {@link #builder()} to construct an instance using a configured {@code XStream}
-     * instance. Using this shorthand still works, but will use an {@code XStream} instance that <b>allows
-     * everything</b>. Although this works, XStream expects the types or wildcards for the types to be defined to ensure
-     * the application stays secure. As such, it is <b>highly recommended</b> to follow their recommended approach.
-     */
-    @Deprecated
-    public static XStreamSerializer defaultSerializer() {
-        logger.warn("An unsecured XStream instance allowing all types is used. It is strongly recommended to set the security context yourself instead!", new AxonConfigurationException(
-                "An unsecured XStream instance allowing all types is used. "
-                        + "It is strongly recommended to set the security context yourself instead!"
-        ));
-        XStream xStream = new XStream(new CompactDriver());
-        xStream.allowTypeHierarchy(Object.class);
-        return builder().xStream(xStream)
-                        .build();
-    }
-
-    /**
->>>>>>> 110a4cc2
      * Instantiate a {@link XStreamSerializer} based on the fields contained in the {@link Builder}. The {@link XStream}
      * instance is configured with several converters for the most common types in Axon.
      *
