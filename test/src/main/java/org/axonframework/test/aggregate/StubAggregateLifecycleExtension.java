--- conflicted
+++ resolved
@@ -1,5 +1,5 @@
 /*
- * Copyright (c) 2010-2021. Axon Framework
+ * Copyright (c) 2010-2017. Axon Framework
  *
  * Licensed under the Apache License, Version 2.0 (the "License");
  * you may not use this file except in compliance with the License.
@@ -19,14 +19,8 @@
 import org.junit.jupiter.api.extension.*;
 
 /**
-<<<<<<< HEAD
- * Implementation of StubAggregateLifecycle that can be used as an {@link org.junit.jupiter.api.extension.RegisterExtension}
- * annotated method or field in a test class. In that case, the JUnit lifecycle will automatically register and
- * unregister the StubAggregateLifecycle.
-=======
  * Implementation of {@link StubAggregateLifecycle} that can be used as an {@link org.junit.jupiter.api.extension.RegisterExtension} annotated method or field in a
  * test class. In that case, the JUnit lifecycle will automatically register and unregister the {@code StubAggregateLifecycle}.
->>>>>>> 5e9eaaea
  * <p>
  * Usage example:
  * <pre>
