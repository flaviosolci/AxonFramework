/*
 * Copyright (c) 2010-2023. Axon Framework
 *
 * Licensed under the Apache License, Version 2.0 (the "License");
 * you may not use this file except in compliance with the License.
 * You may obtain a copy of the License at
 *
 *    http://www.apache.org/licenses/LICENSE-2.0
 *
 * Unless required by applicable law or agreed to in writing, software
 * distributed under the License is distributed on an "AS IS" BASIS,
 * WITHOUT WARRANTIES OR CONDITIONS OF ANY KIND, either express or implied.
 * See the License for the specific language governing permissions and
 * limitations under the License.
 */

package org.axonframework.test.saga;

import org.axonframework.commandhandling.CommandBus;
import org.axonframework.commandhandling.gateway.CommandGatewayFactory;
import org.axonframework.commandhandling.gateway.DefaultCommandGateway;
import org.axonframework.common.ReflectionUtils;
import org.axonframework.deadline.DeadlineMessage;
import org.axonframework.eventhandling.EventBus;
import org.axonframework.eventhandling.EventMessage;
import org.axonframework.eventhandling.GenericDomainEventMessage;
import org.axonframework.eventhandling.GenericEventMessage;
import org.axonframework.eventhandling.GenericTrackedEventMessage;
import org.axonframework.eventhandling.GlobalSequenceTrackingToken;
import org.axonframework.eventhandling.ListenerInvocationErrorHandler;
import org.axonframework.eventhandling.LoggingErrorHandler;
import org.axonframework.eventhandling.Segment;
import org.axonframework.eventhandling.SimpleEventBus;
import org.axonframework.eventhandling.TrackedEventMessage;
import org.axonframework.messaging.DefaultInterceptorChain;
import org.axonframework.messaging.MessageDispatchInterceptor;
import org.axonframework.messaging.MessageHandler;
import org.axonframework.messaging.MessageHandlerInterceptor;
import org.axonframework.messaging.ResultMessage;
import org.axonframework.messaging.ScopeDescriptor;
import org.axonframework.messaging.annotation.ClasspathHandlerDefinition;
import org.axonframework.messaging.annotation.ClasspathHandlerEnhancerDefinition;
import org.axonframework.messaging.annotation.ClasspathParameterResolverFactory;
import org.axonframework.messaging.annotation.HandlerDefinition;
import org.axonframework.messaging.annotation.HandlerEnhancerDefinition;
import org.axonframework.messaging.annotation.MultiHandlerDefinition;
import org.axonframework.messaging.annotation.MultiHandlerEnhancerDefinition;
import org.axonframework.messaging.annotation.MultiParameterResolverFactory;
import org.axonframework.messaging.annotation.ParameterResolverFactory;
import org.axonframework.messaging.annotation.SimpleResourceParameterResolverFactory;
import org.axonframework.messaging.unitofwork.DefaultUnitOfWork;
import org.axonframework.modelling.saga.AnnotatedSagaManager;
import org.axonframework.modelling.saga.ResourceInjector;
import org.axonframework.modelling.saga.SagaRepository;
import org.axonframework.modelling.saga.SimpleResourceInjector;
import org.axonframework.modelling.saga.repository.AnnotatedSagaRepository;
import org.axonframework.modelling.saga.repository.inmemory.InMemorySagaStore;
import org.axonframework.test.FixtureExecutionException;
import org.axonframework.test.deadline.StubDeadlineManager;
import org.axonframework.test.eventscheduler.StubEventScheduler;
import org.axonframework.test.matchers.FieldFilter;
import org.axonframework.test.matchers.IgnoreField;
import org.axonframework.test.utils.CallbackBehavior;
import org.axonframework.test.utils.RecordingCommandBus;

import java.lang.reflect.Field;
import java.lang.reflect.Method;
import java.lang.reflect.Modifier;
import java.time.Duration;
import java.time.Instant;
import java.util.ArrayList;
import java.util.HashMap;
import java.util.LinkedList;
import java.util.List;
import java.util.Map;
import java.util.concurrent.CompletableFuture;
import java.util.concurrent.Future;
import java.util.concurrent.TimeUnit;
import java.util.concurrent.atomic.AtomicLong;
import java.util.stream.StreamSupport;

import static java.lang.String.format;
import static org.axonframework.common.ReflectionUtils.fieldsOf;

/**
 * Fixture for testing Annotated Sagas based on events and time passing. This fixture allows resources to be configured
 * for the sagas to use.
 *
 * @author Allard Buijze
 * @since 1.1
 */
public class SagaTestFixture<T> implements FixtureConfiguration, ContinuedGivenState {

    private final RecordingCommandBus commandBus;
    private final EventBus eventBus;
    private final StubEventScheduler eventScheduler;
    private final StubDeadlineManager deadlineManager;
    private final LinkedList<ParameterResolverFactory> registeredParameterResolverFactories = new LinkedList<>();
    private final LinkedList<HandlerDefinition> registeredHandlerDefinitions = new LinkedList<>();
    private final LinkedList<HandlerEnhancerDefinition> registeredHandlerEnhancerDefinitions = new LinkedList<>();
    private final LinkedList<MessageHandlerInterceptor<? super EventMessage<?>>> eventHandlerInterceptors = new LinkedList<>();
    private final RecordingListenerInvocationErrorHandler recordingListenerInvocationErrorHandler;

    private final Class<T> sagaType;
    private final InMemorySagaStore sagaStore;
    private AnnotatedSagaManager<T> sagaManager;
    private final LinkedList<Object> registeredResources = new LinkedList<>();
    private ResourceInjector resourceInjector;

    private final FixtureExecutionResultImpl<T> fixtureExecutionResult;
    private final Map<Object, AggregateEventPublisherImpl> aggregatePublishers = new HashMap<>();
    private final MutableFieldFilter fieldFilters = new MutableFieldFilter();

    private boolean transienceCheckEnabled = true;
    private boolean resourcesInitialized = false;
    private final AtomicLong globalSequence = new AtomicLong();

    /**
     * Creates an instance of the AnnotatedSagaTestFixture to test sagas of the given {@code sagaType}.
     *
     * @param sagaType The type of saga under test
     */
    public SagaTestFixture(Class<T> sagaType) {
        commandBus = new RecordingCommandBus();
        eventBus = SimpleEventBus.builder().build();
        eventScheduler = new StubEventScheduler();
        deadlineManager = new StubDeadlineManager();
        registeredParameterResolverFactories.add(new SimpleResourceParameterResolverFactory(registeredResources));
        registeredParameterResolverFactories.add(ClasspathParameterResolverFactory.forClass(sagaType));
        registeredHandlerDefinitions.add(ClasspathHandlerDefinition.forClass(sagaType));
        registeredHandlerEnhancerDefinitions.add(ClasspathHandlerEnhancerDefinition.forClass(sagaType));
        recordingListenerInvocationErrorHandler = new RecordingListenerInvocationErrorHandler(new LoggingErrorHandler());

        this.sagaType = sagaType;
        sagaStore = new InMemorySagaStore();

        registeredResources.add(eventBus);
        registeredResources.add(commandBus);
        registeredResources.add(eventScheduler);
        registeredResources.add(deadlineManager);
        registeredResources.add(DefaultCommandGateway.builder().commandBus(commandBus).build());

        fixtureExecutionResult = new FixtureExecutionResultImpl<>(
                sagaStore, eventScheduler, deadlineManager, eventBus, commandBus, sagaType, fieldFilters, recordingListenerInvocationErrorHandler);
    }

    /**
     * Handles the given {@code event} in the scope of a Unit of Work. If handling the event results in an exception the
     * exception will be wrapped in a {@link FixtureExecutionException}.
     *
     * @param event The event message to handle
     */
    protected void handleInSaga(EventMessage<?> event) {
        ensureSagaResourcesInitialized();
        TrackedEventMessage<?> trackedEventMessage = asTrackedEventMessage(event);
        DefaultUnitOfWork<? extends EventMessage<?>> unitOfWork = DefaultUnitOfWork.startAndGet(trackedEventMessage);
        ResultMessage<?> resultMessage = unitOfWork.executeWithResult(() -> new DefaultInterceptorChain<>(
                unitOfWork,
                eventHandlerInterceptors,
<<<<<<< HEAD
                (MessageHandler<EventMessage<?>, Void>) message -> {
                    sagaManager.handle(message, Segment.ROOT_SEGMENT);
=======
                (MessageHandler<EventMessage<?>>) message -> {
                    sagaManager.handle(message, null, Segment.ROOT_SEGMENT);
>>>>>>> d9b712f1
                    return null;
                }).proceedSync()
        );

        if (resultMessage.isExceptional()) {
            Throwable e = resultMessage.exceptionResult();
            if (Error.class.isAssignableFrom(e.getClass())) {
                throw (Error) e;
            }
            throw new FixtureExecutionException("Exception occurred while handling an event", e);
        }
    }

    private TrackedEventMessage<?> asTrackedEventMessage(EventMessage<?> event) {
        return new GenericTrackedEventMessage<>(
                new GlobalSequenceTrackingToken(globalSequence.getAndIncrement()), event
        );
    }

    /**
     * Handles the given {@code deadlineMessage} in the saga described by the given {@code sagaDescriptor}. Deadline
     * message is handled in the scope of a {@link org.axonframework.messaging.unitofwork.UnitOfWork}. If handling the
     * deadline results in an exception, the exception will be wrapped in a {@link FixtureExecutionException}.
     *
     * @param sagaDescriptor  A {@link ScopeDescriptor} describing the saga under test
     * @param deadlineMessage The {@link DeadlineMessage} to be handled
     */
    protected void handleDeadline(ScopeDescriptor sagaDescriptor, DeadlineMessage<?> deadlineMessage) throws Exception {
        ensureSagaResourcesInitialized();
        sagaManager.send(deadlineMessage, sagaDescriptor);
    }

    /**
     * Initializes the saga resources if it hasn't already done so. If once initialized, this method does nothing.
     */
    protected void ensureSagaResourcesInitialized() {
        if (!resourcesInitialized) {
            SagaRepository<T> sagaRepository = AnnotatedSagaRepository.<T>builder()
                    .sagaType(sagaType)
                    .parameterResolverFactory(getParameterResolverFactory())
                    .handlerDefinition(getHandlerDefinition())
                    .sagaStore(sagaStore)
                    .resourceInjector(getResourceInjector())
                    .build();
            sagaManager = AnnotatedSagaManager.<T>builder()
                    .sagaRepository(sagaRepository)
                    .sagaType(sagaType)
                    .parameterResolverFactory(getParameterResolverFactory())
                    .handlerDefinition(getHandlerDefinition())
                    .listenerInvocationErrorHandler(recordingListenerInvocationErrorHandler)
                    .build();
            resourcesInitialized = true;
        }
    }

    private ParameterResolverFactory getParameterResolverFactory() {
        return MultiParameterResolverFactory.ordered(registeredParameterResolverFactories);
    }

    private HandlerDefinition getHandlerDefinition() {
        HandlerEnhancerDefinition handlerEnhancerDefinition =
                MultiHandlerEnhancerDefinition.ordered(registeredHandlerEnhancerDefinitions);
        return MultiHandlerDefinition.ordered(registeredHandlerDefinitions, handlerEnhancerDefinition);
    }

    private ResourceInjector getResourceInjector() {
        TransienceValidatingResourceInjector defaultResourceInjector =
                new TransienceValidatingResourceInjector(registeredResources, transienceCheckEnabled);
        return resourceInjector != null
                ? new WrappingResourceInjector(resourceInjector, defaultResourceInjector)
                : defaultResourceInjector;
    }

    @Override
    public FixtureConfiguration withTransienceCheckDisabled() {
        this.transienceCheckEnabled = false;
        return this;
    }

    @Override
    public FixtureExecutionResult whenTimeElapses(Duration elapsedTime) {
        try {
            fixtureExecutionResult.startRecording();
            eventScheduler.advanceTimeBy(elapsedTime, this::handleInSaga);
            deadlineManager.advanceTimeBy(elapsedTime, this::handleDeadline);
        } catch (Exception e) {
            throw new FixtureExecutionException("Exception occurred while trying to advance time " +
                                                        "and handle scheduled events", e);
        }
        return fixtureExecutionResult;
    }

    @Override
    public FixtureExecutionResult whenTimeAdvancesTo(Instant newDateTime) {
        try {
            fixtureExecutionResult.startRecording();
            eventScheduler.advanceTimeTo(newDateTime, this::handleInSaga);
            deadlineManager.advanceTimeTo(newDateTime, this::handleDeadline);
        } catch (Exception e) {
            throw new FixtureExecutionException("Exception occurred while trying to advance time " +
                                                        "and handle scheduled events", e);
        }

        return fixtureExecutionResult;
    }

    @Override
    public void registerResource(Object resource) {
        registeredResources.addFirst(resource);
    }

    @Override
    public FixtureConfiguration registerParameterResolverFactory(ParameterResolverFactory parameterResolverFactory) {
        this.registeredParameterResolverFactories.addFirst(parameterResolverFactory);
        return this;
    }

    @Override
    public void setCallbackBehavior(CallbackBehavior callbackBehavior) {
        commandBus.setCallbackBehavior(callbackBehavior);
    }

    @Override
    public GivenAggregateEventPublisher givenAggregate(String aggregateIdentifier) {
        return getPublisherFor(aggregateIdentifier);
    }

    @Override
    public ContinuedGivenState givenAPublished(Object event) {
        handleInSaga(timeCorrectedEventMessage(event));
        return this;
    }

    @Override
    public ContinuedGivenState givenCurrentTime(Instant currentTime) {
        eventScheduler.initializeAt(currentTime);
        deadlineManager.initializeAt(currentTime);
        return this;
    }

    @Override
    public WhenState givenNoPriorActivity() {
        return this;
    }

    @Override
    public GivenAggregateEventPublisher andThenAggregate(String aggregateIdentifier) {
        return givenAggregate(aggregateIdentifier);
    }

    @Override
    public ContinuedGivenState andThenTimeElapses(final Duration elapsedTime) {
        eventScheduler.advanceTimeBy(elapsedTime, this::handleInSaga);
        deadlineManager.advanceTimeBy(elapsedTime, this::handleDeadline);
        return this;
    }

    @Override
    public ContinuedGivenState andThenTimeAdvancesTo(final Instant newDateTime) {
        eventScheduler.advanceTimeTo(newDateTime, this::handleInSaga);
        deadlineManager.advanceTimeTo(newDateTime, this::handleDeadline);
        return this;
    }

    @Override
    public ContinuedGivenState andThenAPublished(Object event) {
        handleInSaga(timeCorrectedEventMessage(event));
        return this;
    }

    @Override
    public ContinuedGivenState andThenAPublished(Object event, Map<String, ?> metaData) {
        EventMessage<?> msg = GenericEventMessage.asEventMessage(event).andMetaData(metaData);

        handleInSaga(timeCorrectedEventMessage(msg));
        return this;
    }

    @Override
    public WhenAggregateEventPublisher whenAggregate(String aggregateIdentifier) {
        fixtureExecutionResult.startRecording();
        return getPublisherFor(aggregateIdentifier);
    }

    @Override
    public FixtureExecutionResult whenPublishingA(Object event) {
        fixtureExecutionResult.startRecording();
        handleInSaga(timeCorrectedEventMessage(event));
        return fixtureExecutionResult;
    }

    @Override
    public FixtureExecutionResult whenPublishingA(Object event, Map<String, ?> metaData) {
        EventMessage<?> msg = GenericEventMessage.asEventMessage(event).andMetaData(metaData);

        fixtureExecutionResult.startRecording();
        handleInSaga(timeCorrectedEventMessage(msg));
        return fixtureExecutionResult;
    }

    private EventMessage<Object> timeCorrectedEventMessage(Object event) {
        EventMessage<?> msg = GenericEventMessage.asEventMessage(event);
        return new GenericEventMessage<>(msg.getIdentifier(), msg.getPayload(), msg.getMetaData(), currentTime());
    }

    @Override
    public Instant currentTime() {
        return eventScheduler.getCurrentDateTime();
    }

    @Override
    public <I> I registerCommandGateway(Class<I> gatewayInterface) {
        return registerCommandGateway(gatewayInterface, null);
    }

    @Override
    public <I> I registerCommandGateway(Class<I> gatewayInterface, final I stubImplementation) {
        CommandGatewayFactory factory = StubAwareCommandGatewayFactory.builder()
                                                                      .commandBus(SagaTestFixture.this.commandBus)
                                                                      .stubImplementation(stubImplementation)
                                                                      .build();
        final I gateway = factory.createGateway(gatewayInterface);
        registerResource(gateway);
        return gateway;
    }

    @Override
    public FixtureConfiguration registerFieldFilter(FieldFilter fieldFilter) {
        this.fieldFilters.add(fieldFilter);
        return this;
    }

    @Override
    public FixtureConfiguration registerIgnoredField(Class<?> declaringClass, String fieldName) {
        return registerFieldFilter(new IgnoreField(declaringClass, fieldName));
    }

    @Override
    public FixtureConfiguration registerHandlerDefinition(HandlerDefinition handlerDefinition) {
        this.registeredHandlerDefinitions.addFirst(handlerDefinition);
        return this;
    }

    @Override
    public FixtureConfiguration registerHandlerEnhancerDefinition(HandlerEnhancerDefinition handlerEnhancerDefinition) {
        this.registeredHandlerEnhancerDefinitions.addFirst(handlerEnhancerDefinition);
        return this;
    }

    @Override
    public FixtureConfiguration registerDeadlineDispatchInterceptor(
            MessageDispatchInterceptor<? super DeadlineMessage<?>> deadlineDispatchInterceptor
    ) {
        this.deadlineManager.registerDispatchInterceptor(deadlineDispatchInterceptor);
        return this;
    }

    @Override
    public FixtureConfiguration registerDeadlineHandlerInterceptor(
            MessageHandlerInterceptor<? super DeadlineMessage<?>> deadlineHandlerInterceptor
    ) {
        this.deadlineManager.registerHandlerInterceptor(deadlineHandlerInterceptor);
        return this;
    }

    @Override
    public FixtureConfiguration registerEventHandlerInterceptor(
            MessageHandlerInterceptor<? super EventMessage<?>> eventHandlerInterceptor
    ) {
        this.eventHandlerInterceptors.add(eventHandlerInterceptor);
        return this;
    }

    @Override
    public FixtureConfiguration registerStartRecordingCallback(Runnable onStartRecordingCallback) {
        this.fixtureExecutionResult.registerStartRecordingCallback(onStartRecordingCallback);
        return this;
    }

    @Override
    public FixtureConfiguration registerListenerInvocationErrorHandler(
            ListenerInvocationErrorHandler listenerInvocationErrorHandler) {
        recordingListenerInvocationErrorHandler.setListenerInvocationErrorHandler(listenerInvocationErrorHandler);
        return this;
    }

    @Override
    public FixtureConfiguration suppressExceptionInGivenPhase(boolean suppress) {
        recordingListenerInvocationErrorHandler.failOnErrorInPreparation(!suppress);
        return this;
    }

    @Override
    public FixtureConfiguration registerResourceInjector(ResourceInjector resourceInjector) {
        this.resourceInjector = resourceInjector;
        return this;
    }

    private AggregateEventPublisherImpl getPublisherFor(String aggregateIdentifier) {
        if (!aggregatePublishers.containsKey(aggregateIdentifier)) {
            aggregatePublishers.put(aggregateIdentifier, new AggregateEventPublisherImpl(aggregateIdentifier));
        }
        return aggregatePublishers.get(aggregateIdentifier);
    }

    public EventBus getEventBus() {
        return eventBus;
    }

    public RecordingCommandBus getCommandBus() {
        return commandBus;
    }

    /**
     * CommandGatewayFactory that is aware of a stub implementation that defines the behavior for the callback.
     */
    private static class StubAwareCommandGatewayFactory extends CommandGatewayFactory {

        private final Object stubImplementation;

        protected StubAwareCommandGatewayFactory(Builder builder) {
            super(builder);
            this.stubImplementation = builder.stubImplementation;
        }

        public static Builder builder() {
            return new Builder();
        }

        @Override
        protected <R> InvocationHandler<R> wrapToWaitForResult(final InvocationHandler<CompletableFuture<R>> delegate) {
            return new ReturnResultFromStub<>(delegate, stubImplementation);
        }

        @Override
        protected <R> InvocationHandler<R> wrapToReturnWithFixedTimeout(
                InvocationHandler<CompletableFuture<R>> delegate,
                long timeout, TimeUnit timeUnit) {
            return new ReturnResultFromStub<>(delegate, stubImplementation);
        }

        @Override
        protected <R> InvocationHandler<R> wrapToReturnWithTimeoutInArguments(
                InvocationHandler<CompletableFuture<R>> delegate,
                int timeoutIndex, int timeUnitIndex) {
            return new ReturnResultFromStub<>(delegate, stubImplementation);
        }

        public static class Builder extends CommandGatewayFactory.Builder {

            private Object stubImplementation;

            @Override
            public Builder commandBus(CommandBus commandBus) {
                super.commandBus(commandBus);
                return this;
            }

            private Builder stubImplementation(Object stubImplementation) {
                this.stubImplementation = stubImplementation;
                return this;
            }

            public StubAwareCommandGatewayFactory build() {
                return new StubAwareCommandGatewayFactory(this);
            }
        }
    }

    /**
     * Invocation handler that uses a stub implementation (of not {@code null}) to define the value to return from a
     * handler invocation. If none is provided, the returned future is checked for a value. If that future is not "done"
     * (for example because no callback behavior was provided), it returns {@code null}.
     *
     * @param <R> The return type of the method invocation
     */
    private static class ReturnResultFromStub<R> implements CommandGatewayFactory.InvocationHandler<R> {

        private final CommandGatewayFactory.InvocationHandler<CompletableFuture<R>> dispatcher;
        private final Object stubGateway;

        public ReturnResultFromStub(CommandGatewayFactory.InvocationHandler<CompletableFuture<R>> dispatcher,
                                    Object stubGateway) {
            this.dispatcher = dispatcher;
            this.stubGateway = stubGateway;
        }

        @SuppressWarnings("unchecked")
        @Override
        public R invoke(Object proxy, Method invokedMethod, Object[] args) throws Exception {
            Future<R> future = dispatcher.invoke(proxy, invokedMethod, args);
            if (stubGateway != null) {
                return (R) invokedMethod.invoke(stubGateway, args);
            }
            if (future.isDone()) {
                return future.get();
            }
            return null;
        }
    }

    private class AggregateEventPublisherImpl implements GivenAggregateEventPublisher, WhenAggregateEventPublisher {

        private final String aggregateIdentifier;
        private final String type;
        private int sequenceNumber = 0;

        public AggregateEventPublisherImpl(String aggregateIdentifier) {
            this.aggregateIdentifier = aggregateIdentifier;
            this.type = "Stub_" + aggregateIdentifier;
        }

        @Override
        public ContinuedGivenState published(Object... events) {
            publish(events);
            return SagaTestFixture.this;
        }

        @Override
        public FixtureExecutionResult publishes(Object event) {
            publish(event);
            return fixtureExecutionResult;
        }

        @Override
        public FixtureExecutionResult publishes(Object event, Map<String, ?> metaData) {
            EventMessage<?> eventMessage = GenericEventMessage.asEventMessage(event).andMetaData(metaData);
            publish(eventMessage);

            return fixtureExecutionResult;
        }

        private void publish(Object... events) {
            for (Object event : events) {
                EventMessage<?> eventMessage = GenericEventMessage.asEventMessage(event);
                handleInSaga(new GenericDomainEventMessage<>(type, aggregateIdentifier,
                                                             sequenceNumber++,
                                                             eventMessage.getPayload(),
                                                             eventMessage.getMetaData(),
                                                             eventMessage.getIdentifier(),
                                                             currentTime()));
            }
        }
    }

    private static class MutableFieldFilter implements FieldFilter {

        private final List<FieldFilter> filters = new ArrayList<>();

        @Override
        public boolean accept(Field field) {
            for (FieldFilter filter : filters) {
                if (!filter.accept(field)) {
                    return false;
                }
            }
            return true;
        }

        public void add(FieldFilter fieldFilter) {
            filters.add(fieldFilter);
        }
    }

    private static class TransienceValidatingResourceInjector extends SimpleResourceInjector {

        private final List<Object> registeredResources;
        private final boolean transienceCheckEnabled;

        public TransienceValidatingResourceInjector(List<Object> registeredResources, boolean transienceCheckEnabled) {
            super(registeredResources);
            this.registeredResources = registeredResources;
            this.transienceCheckEnabled = transienceCheckEnabled;
        }

        @Override
        public void injectResources(Object saga) {
            super.injectResources(saga);
            if (transienceCheckEnabled) {
                StreamSupport.stream(fieldsOf(saga.getClass()).spliterator(), false)
                             .filter(f -> !Modifier.isTransient(f.getModifiers()))
                             .filter(f -> registeredResources.contains(ReflectionUtils.getFieldValue(f, saga)))
                             .findFirst()
                             .ifPresent(field -> {
                                 throw new AssertionError(format(
                                         "Field %s.%s is injected with a resource,"
                                                 + " but it doesn't have the 'transient' modifier."
                                                 + "\nMark field as 'transient' or disable this check using:"
                                                 + "\nfixture.withTransienceCheckDisabled()",
                                         field.getDeclaringClass(),
                                         field.getName()
                                 ));
                             });
            }
        }
    }

    /**
     * Wrapping {@link ResourceInjector} instance. Will first call the {@link TransienceValidatingResourceInjector}, to
     * ensure the fixture's approach of injecting the default classes (like the {@link EventBus} and {@link CommandBus}
     * for example) is maintained. Afterward, the custom {@code ResourceInjector} provided through the {@link
     * #registerResourceInjector(ResourceInjector)} is called. This will (depending on the implementation) inject more
     * resources, as well as potentially override resources already injected by the {@code
     * TransienceValidatingResourceInjector}.
     */
    private static class WrappingResourceInjector implements ResourceInjector {

        private final ResourceInjector customResourceInjector;
        private final TransienceValidatingResourceInjector defaultResourceInjector;

        public WrappingResourceInjector(ResourceInjector customResourceInjector,
                                        TransienceValidatingResourceInjector defaultResourceInjector) {
            this.customResourceInjector = customResourceInjector;
            this.defaultResourceInjector = defaultResourceInjector;
        }

        @Override
        public void injectResources(Object saga) {
            // First call the default, transience checking injector to ensure correct fixture workings
            defaultResourceInjector.injectResources(saga);
            // Then, call the custom injector, to add other resource or override injection by the default injector
            customResourceInjector.injectResources(saga);
        }
    }
}<|MERGE_RESOLUTION|>--- conflicted
+++ resolved
@@ -157,13 +157,8 @@
         ResultMessage<?> resultMessage = unitOfWork.executeWithResult(() -> new DefaultInterceptorChain<>(
                 unitOfWork,
                 eventHandlerInterceptors,
-<<<<<<< HEAD
                 (MessageHandler<EventMessage<?>, Void>) message -> {
-                    sagaManager.handle(message, Segment.ROOT_SEGMENT);
-=======
-                (MessageHandler<EventMessage<?>>) message -> {
                     sagaManager.handle(message, null, Segment.ROOT_SEGMENT);
->>>>>>> d9b712f1
                     return null;
                 }).proceedSync()
         );
