--- conflicted
+++ resolved
@@ -20,11 +20,7 @@
     <parent>
         <groupId>org.axonframework</groupId>
         <artifactId>axon</artifactId>
-<<<<<<< HEAD
         <version>5.0.0-SNAPSHOT</version>
-=======
-        <version>4.10.0-SNAPSHOT</version>
->>>>>>> da3e0a5f
     </parent>
 
     <artifactId>axon-tracing-opentelemetry</artifactId>
