--- conflicted
+++ resolved
@@ -19,10 +19,7 @@
 import org.axonframework.commandhandling.CommandBus;
 import org.axonframework.commandhandling.CommandMessage;
 import org.axonframework.commandhandling.SimpleCommandBus;
-import org.axonframework.commandhandling.distributed.AnnotationRoutingStrategy;
-import org.axonframework.commandhandling.distributed.DistributedCommandBus;
-import org.axonframework.commandhandling.distributed.RoutingStrategy;
-import org.axonframework.commandhandling.distributed.UnresolvedRoutingKeyPolicy;
+import org.axonframework.commandhandling.distributed.*;
 import org.axonframework.commandhandling.distributed.commandfilter.AcceptAll;
 import org.axonframework.commandhandling.gateway.CommandGateway;
 import org.axonframework.commandhandling.gateway.DefaultCommandGateway;
@@ -115,7 +112,6 @@
         gossipRouter.start();
 
         final AtomicInteger counter2 = new AtomicInteger(0);
-<<<<<<< HEAD
         connector1.updateMembership(20, AcceptAll.INSTANCE);
         connector1.connect();
         connector2.updateMembership(20, AcceptAll.INSTANCE);
@@ -127,20 +123,10 @@
         //bus1.subscribe(String.class.getName(), new CountingCommandHandler(counter2));
         DistributedCommandBus bus2 = new DistributedCommandBus(connector2, connector2);
         bus2.subscribe(String.class.getName(), new CountingCommandHandler(counter2));
-        Thread.sleep(1000);
-=======
-        connector2.subscribe(String.class.getName(), new CountingCommandHandler(counter2));
-        connector2.connect(20);
-        connector1.connect(20);
-        assertTrue("Failed to connect", connector1.awaitJoined(5, TimeUnit.SECONDS));
-        assertTrue("Failed to connect", connector2.awaitJoined(5, TimeUnit.SECONDS));
 
         // now, they should detect eachother and start syncing their state
         waitForConnectorSync(10);
 
-        DistributedCommandBus bus1 = new DistributedCommandBus(connector1, new AnnotationRoutingStrategy(
-                UnresolvedRoutingKeyPolicy.RANDOM_KEY));
->>>>>>> e5c043b6
         CommandGateway gateway1 = new DefaultCommandGateway(bus1);
 
         doThrow(new RuntimeException("Mock")).when(serializer).deserialize(argThat(new TypeSafeMatcher<SerializedObject<byte[]>>() {
@@ -158,27 +144,22 @@
             gateway1.sendAndWait("Try this!");
             fail("Expected exception");
         } catch (RuntimeException e) {
-<<<<<<< HEAD
-            e.printStackTrace();
-            assertEquals("Mock", e.getMessage());
-=======
             assertEquals("Wrong exception. \nConsistent hash status of connector2: \n" + connector2.getConsistentHash(), "Mock", e.getMessage());
->>>>>>> e5c043b6
         }
     }
 
-//    private void waitForConnectorSync(int timeoutInSeconds) throws InterruptedException {
-//        int t = 0;
-//        while (new ConsistentHash().equals(connector1)
-//                || !connector1.getConsistentHash().equals(connector2.getConsistentHash())) {
-//            // don't have a member for String yet, which means we must wait a little longer
-//            if (t++ > timeoutInSeconds * 10) {
-//                fail("Connectors did not manage to synchronize consistent hash ring within " + timeoutInSeconds
-//                             + " seconds...");
-//            }
-//            Thread.sleep(100);
-//        }
-//    }
+    private void waitForConnectorSync(int timeoutInSeconds) throws InterruptedException {
+        int t = 0;
+        while ((connector1.getConsistentHash().getMembers().isEmpty())
+                || !connector1.getConsistentHash().equals(connector2.getConsistentHash())) {
+            // don't have a member for String yet, which means we must wait a little longer
+            if (t++ > timeoutInSeconds * 10) {
+                fail("Connectors did not manage to synchronize consistent hash ring within " + timeoutInSeconds
+                             + " seconds...");
+            }
+            Thread.sleep(100);
+        }
+    }
 
     private static JChannel createChannel() throws Exception {
         return new JChannel("org/axonframework/commandhandling/distributed/jgroups/tcp_gossip.xml");
