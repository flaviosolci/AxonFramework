<?xml version="1.0" encoding="UTF-8"?>
<!--
  ~ Copyright (c) 2010-2023. Axon Framework
  ~
  ~ Licensed under the Apache License, Version 2.0 (the "License");
  ~ you may not use this file except in compliance with the License.
  ~ You may obtain a copy of the License at
  ~
  ~    http://www.apache.org/licenses/LICENSE-2.0
  ~
  ~ Unless required by applicable law or agreed to in writing, software
  ~ distributed under the License is distributed on an "AS IS" BASIS,
  ~ WITHOUT WARRANTIES OR CONDITIONS OF ANY KIND, either express or implied.
  ~ See the License for the specific language governing permissions and
  ~ limitations under the License.
  -->

<project xmlns="http://maven.apache.org/POM/4.0.0" xmlns:xsi="http://www.w3.org/2001/XMLSchema-instance" xsi:schemaLocation="http://maven.apache.org/POM/4.0.0 http://maven.apache.org/xsd/maven-4.0.0.xsd">

    <groupId>org.axonframework</groupId>
    <artifactId>axon</artifactId>
    <version>5.0.0-SNAPSHOT</version>
    <modules>
        <module>axon-server-connector</module>
        <module>disruptor</module>
        <module>config</module>
        <module>eventsourcing</module>
        <module>integrationtests</module>
        <module>legacy</module>
        <module>messaging</module>
        <module>metrics</module>
        <module>metrics-micrometer</module>
        <module>migration</module>
        <module>modelling</module>
        <module>reactorless-test</module>
        <module>spring</module>
        <module>spring-boot-autoconfigure</module>
        <module>spring-boot-starter</module>
        <module>test</module>
        <module>tracing-opentelemetry</module>
    </modules>
    <packaging>pom</packaging>

    <modelVersion>4.0.0</modelVersion>

    <name>Axon Framework</name>
    <description>
        The Axon framework supports developers with the plumbing and wiring required to build a CQRS architecture, by
        providing (abstract) implementations of common CQRS building blocks.
    </description>

    <inceptionYear>2010</inceptionYear>
    <url>https://axoniq.io/</url>
    <licenses>
        <license>
            <name>Apache 2.0</name>
            <url>https://www.apache.org/licenses/LICENSE-2.0</url>
        </license>
    </licenses>
    <issueManagement>
        <system>GitHub</system>
        <url>https://github.com/AxonFramework/AxonFramework/issues</url>
    </issueManagement>

    <properties>
        <!-- Main -->
        <project.build.sourceEncoding>UTF-8</project.build.sourceEncoding>
        <sonar.coverage.jacoco.xmlReportPaths>
            ${project.basedir}/coverage-report/target/site/jacoco-aggregate/jacoco.xml,
            ${project.basedir}/../coverage-report/target/site/jacoco-aggregate/jacoco.xml
        </sonar.coverage.jacoco.xmlReportPaths>
        <!-- Axon Server -->
        <axonserver-connector-java.version>2023.2.0</axonserver-connector-java.version>
        <!-- Caching -->
        <ehcache.version>2.10.9.2</ehcache.version>
        <ehcache3.version>3.10.8</ehcache3.version>
        <javax.cache-api.version>1.1.1</javax.cache-api.version>
        <!-- Database -->
        <c3p0.version>0.9.1.2</c3p0.version>
<<<<<<< HEAD
        <hsqldb.version>2.7.2</hsqldb.version>
        <hibernate-core.version>6.3.1.Final</hibernate-core.version>
        <mysql-connector-java.version>8.0.33</mysql-connector-java.version>
        <postgresql.version>42.6.0</postgresql.version>
=======
        <hsqldb.version>2.5.2</hsqldb.version><!-- Don't upgrade due to JDK8 -->
        <hsqldb.with11.version>2.7.2</hsqldb.with11.version><!-- Don't upgrade due to JDK8 -->
        <hibernate-core.version>5.6.15.Final</hibernate-core.version>
        <hibernate-core.6.version>6.4.1.Final</hibernate-core.6.version>
        <mysql-connector-java.version>8.2.0</mysql-connector-java.version>
        <postgresql.version>42.7.1</postgresql.version>
>>>>>>> 110a4cc2
        <!-- Jakarta -->
        <jakarta.annotation.version>2.1.1</jakarta.annotation.version>
        <jakarta.el.version>4.0.0</jakarta.el.version>
        <jakarta.el-impl.version>4.0.2</jakarta.el-impl.version>
        <jakarta.inject.version>2.0.1</jakarta.inject.version>
        <jakarta.persistence.version>3.1.0</jakarta.persistence.version>
        <jakarta.validation.version>3.0.2</jakarta.validation.version>
        <!-- Logging -->
        <log4j.version>2.22.1</log4j.version>
        <slf4j.version>2.0.10</slf4j.version>
        <!-- Metrics -->
        <dropwizard.metrics.version>4.2.23</dropwizard.metrics.version>
        <micrometer.version>1.12.1</micrometer.version>
        <!-- Other -->
        <byte-buddy.version>1.14.11</byte-buddy.version>
        <commons-io.version>2.15.1</commons-io.version>
        <disruptor.version>3.4.4</disruptor.version>
        <findbugs-jsr305.version>3.0.2</findbugs-jsr305.version>
        <javassist.version>3.30.2-GA</javassist.version>
        <eaio-uuid.version>3.2</eaio-uuid.version>
        <!-- Reactive -->
        <projectreactor.version>3.6.1</projectreactor.version>
        <reactive.streams.spec.version>1.0.4</reactive.streams.spec.version>
        <!-- Serialization -->
        <dom4j.version>2.1.4</dom4j.version>
        <gson.version>2.10.1</gson.version>
        <jackson.version>2.16.1</jackson.version>
        <xstream.version>1.4.20</xstream.version>
        <!-- Scheduling -->
        <db-scheduler.version>13.0.0</db-scheduler.version>
        <jobrunr.version>6.3.3</jobrunr.version>
        <quartz.version>2.3.2</quartz.version>
        <!-- Spring -->
<<<<<<< HEAD
        <spring.version>6.0.13</spring.version>
        <spring.boot.version>3.1.5</spring.boot.version>
        <spring-security.version>6.1.5</spring-security.version>
=======
        <spring.version>5.3.31</spring.version>
        <spring.boot.version>2.7.18</spring.boot.version>
        <spring-security.version>5.8.9</spring-security.version>
>>>>>>> 110a4cc2
        <!-- Testing -->
        <awaitility.version>4.2.0</awaitility.version>
        <hamcrest.version>2.2</hamcrest.version>
        <junit4.version>4.13.2</junit4.version>
        <junit.jupiter.version>5.10.1</junit.jupiter.version>
        <mockito.version>4.11.0</mockito.version>
        <testcontainers.version>1.19.1</testcontainers.version>
        <!-- Validation -->
        <hibernate-validator.version>8.0.1.Final</hibernate-validator.version>
        <!-- Build / Plugin -->
        <eclipse.transformer-maven-plugin.version>0.5.0</eclipse.transformer-maven-plugin.version>
        <felix.maven-bundle-plugin.version>5.1.9</felix.maven-bundle-plugin.version>
        <jacoco-maven.version>0.8.11</jacoco-maven.version>
        <maven-assembly.version>3.6.0</maven-assembly.version>
        <maven-clean.version>3.3.2</maven-clean.version>
        <maven-compiler.version>3.12.1</maven-compiler.version>
        <maven-deploy.version>3.1.1</maven-deploy.version>
        <maven-enforcer.version>3.4.1</maven-enforcer.version>
        <maven-failsafe.version>3.2.3</maven-failsafe.version>
        <maven-gpg.version>3.1.0</maven-gpg.version>
        <maven-install.version>3.1.1</maven-install.version>
        <maven-jar.version>3.3.0</maven-jar.version>
        <maven-javadoc.version>3.6.3</maven-javadoc.version>
        <maven-release.version>3.0.1</maven-release.version>
        <maven-source.version>3.3.0</maven-source.version>
        <maven-surefire.version>3.2.3</maven-surefire.version>
        <maven-resources.version>3.3.1</maven-resources.version>
    </properties>

    <dependencies>
        <!-- Testing -->
        <dependency>
            <groupId>org.junit.jupiter</groupId>
            <artifactId>junit-jupiter</artifactId>
            <scope>test</scope>
        </dependency>
        <dependency>
            <groupId>org.mockito</groupId>
            <artifactId>mockito-core</artifactId>
            <scope>test</scope>
        </dependency>
        <dependency>
            <groupId>org.mockito</groupId>
            <artifactId>mockito-junit-jupiter</artifactId>
            <scope>test</scope>
        </dependency>
        <!-- Logging -->
        <dependency>
            <groupId>org.slf4j</groupId>
            <artifactId>jul-to-slf4j</artifactId>
            <version>${slf4j.version}</version>
            <scope>test</scope>
        </dependency>
        <dependency>
            <groupId>org.apache.logging.log4j</groupId>
            <artifactId>log4j-slf4j2-impl</artifactId>
            <version>${log4j.version}</version>
            <scope>test</scope>
        </dependency>
        <dependency>
            <groupId>org.slf4j</groupId>
            <artifactId>jcl-over-slf4j</artifactId>
            <version>${slf4j.version}</version>
            <scope>test</scope>
        </dependency>
        <dependency>
            <groupId>org.apache.logging.log4j</groupId>
            <artifactId>log4j-core</artifactId>
            <version>${log4j.version}</version>
            <scope>test</scope>
            <exclusions>
                <exclusion>
                    <groupId>com.sun.jdmk</groupId>
                    <artifactId>jmxtools</artifactId>
                </exclusion>
                <exclusion>
                    <groupId>com.sun.jmx</groupId>
                    <artifactId>jmxri</artifactId>
                </exclusion>
                <exclusion>
                    <groupId>javax.mail</groupId>
                    <artifactId>mail</artifactId>
                </exclusion>
                <exclusion>
                    <groupId>javax.jms</groupId>
                    <artifactId>jms</artifactId>
                </exclusion>
            </exclusions>
        </dependency>
    </dependencies>

    <dependencyManagement>
        <dependencies>
            <!-- Axon Server -->
            <dependency>
                <groupId>org.axonframework</groupId>
                <artifactId>axon-server-connector</artifactId>
                <version>${project.version}</version>
            </dependency>
            <!-- Caching -->
            <dependency>
                <groupId>javax.cache</groupId>
                <artifactId>cache-api</artifactId>
                <version>${javax.cache-api.version}</version>
            </dependency>
            <dependency>
                <groupId>net.sf.ehcache</groupId>
                <artifactId>ehcache</artifactId>
                <version>${ehcache.version}</version>
            </dependency>
            <dependency>
                <groupId>org.ehcache</groupId>
                <artifactId>ehcache</artifactId>
                <version>${ehcache3.version}</version>
                <exclusions>
                    <exclusion>
                        <groupId>org.glassfish.jaxb</groupId>
                        <artifactId>jaxb-runtime</artifactId>
                    </exclusion>
                </exclusions>
            </dependency>
            <!-- Database -->
            <dependency>
                <groupId>c3p0</groupId>
                <artifactId>c3p0</artifactId>
                <version>${c3p0.version}</version>
            </dependency>
            <dependency>
                <groupId>org.hibernate.orm</groupId>
                <artifactId>hibernate-core</artifactId>
                <version>${hibernate-core.version}</version>
            </dependency>
            <dependency>
                <groupId>org.hsqldb</groupId>
                <artifactId>hsqldb</artifactId>
                <version>${hsqldb.version}</version>
            </dependency>
            <dependency>
                <groupId>com.mysql</groupId>
                <artifactId>mysql-connector-j</artifactId>
                <version>${mysql-connector-java.version}</version>
            </dependency>
            <dependency>
                <groupId>org.postgresql</groupId>
                <artifactId>postgresql</artifactId>
                <version>${postgresql.version}</version>
            </dependency>
            <!-- Jakarta -->
            <dependency>
                <groupId>jakarta.annotation</groupId>
                <artifactId>jakarta.annotation-api</artifactId>
                <version>${jakarta.annotation.version}</version>
            </dependency>
            <dependency>
                <groupId>jakarta.validation</groupId>
                <artifactId>jakarta.validation-api</artifactId>
                <version>${jakarta.validation.version}</version>
            </dependency>
            <dependency>
                <groupId>org.glassfish</groupId>
                <artifactId>jakarta.el</artifactId>
                <version>${jakarta.el-impl.version}</version>
            </dependency>
            <dependency>
                <groupId>jakarta.el</groupId>
                <artifactId>jakarta.el-api</artifactId>
                <version>${jakarta.el.version}</version>
            </dependency>
            <dependency>
                <groupId>jakarta.inject</groupId>
                <artifactId>jakarta.inject-api</artifactId>
                <version>${jakarta.inject.version}</version>
            </dependency>
            <dependency>
                <groupId>jakarta.persistence</groupId>
                <artifactId>jakarta.persistence-api</artifactId>
                <version>${jakarta.persistence.version}</version>
            </dependency>
            <!-- Logging -->
            <dependency>
                <groupId>org.slf4j</groupId>
                <artifactId>slf4j-api</artifactId>
                <version>${slf4j.version}</version>
            </dependency>
            <!-- Other -->
            <dependency>
                <groupId>net.bytebuddy</groupId>
                <artifactId>byte-buddy</artifactId>
                <version>${byte-buddy.version}</version>
            </dependency>
            <dependency>
                <groupId>net.bytebuddy</groupId>
                <artifactId>byte-buddy-agent</artifactId>
                <version>${byte-buddy.version}</version>
            </dependency>
            <dependency>
                <groupId>commons-io</groupId>
                <artifactId>commons-io</artifactId>
                <version>${commons-io.version}</version>
            </dependency>
            <dependency>
                <groupId>com.lmax</groupId>
                <artifactId>disruptor</artifactId>
                <version>${disruptor.version}</version>
            </dependency>
            <dependency>
                <groupId>org.javassist</groupId>
                <artifactId>javassist</artifactId>
                <version>${javassist.version}</version>
            </dependency>
            <dependency>
                <groupId>com.google.code.findbugs</groupId>
                <artifactId>jsr305</artifactId>
                <version>${findbugs-jsr305.version}</version>
            </dependency>
            <dependency>
                <groupId>com.eaio.uuid</groupId>
                <artifactId>uuid</artifactId>
                <version>${eaio-uuid.version}</version>
            </dependency>
            <!-- Reactive -->
            <dependency>
                <groupId>org.reactivestreams</groupId>
                <artifactId>reactive-streams</artifactId>
                <version>${reactive.streams.spec.version}</version>
            </dependency>
            <!-- Reactive -->
            <dependency>
                <groupId>io.projectreactor</groupId>
                <artifactId>reactor-core</artifactId>
                <version>${projectreactor.version}</version>
            </dependency>
            <dependency>
                <groupId>io.projectreactor</groupId>
                <artifactId>reactor-test</artifactId>
                <version>${projectreactor.version}</version>
                <scope>test</scope>
            </dependency>
            <!-- Scheduling -->
            <dependency>
                <groupId>com.github.kagkarlsson</groupId>
                <artifactId>db-scheduler</artifactId>
                <version>${db-scheduler.version}</version>
            </dependency>
            <dependency>
                <groupId>org.jobrunr</groupId>
                <artifactId>jobrunr</artifactId>
                <version>${jobrunr.version}</version>
            </dependency>
            <dependency>
                <groupId>org.quartz-scheduler</groupId>
                <artifactId>quartz</artifactId>
                <version>${quartz.version}</version>
            </dependency>
            <!-- Serialization -->
            <dependency>
                <groupId>org.dom4j</groupId>
                <artifactId>dom4j</artifactId>
                <version>${dom4j.version}</version>
            </dependency>
            <!-- Serialization -->
            <dependency>
                <groupId>com.google.code.gson</groupId>
                <artifactId>gson</artifactId>
                <version>${gson.version}</version>
            </dependency>
            <dependency>
                <groupId>com.fasterxml.jackson</groupId>
                <artifactId>jackson-bom</artifactId>
                <version>${jackson.version}</version>
                <type>pom</type>
                <scope>import</scope>
            </dependency>
            <!-- Spring -->
            <dependency>
                <groupId>org.springframework</groupId>
                <artifactId>spring-framework-bom</artifactId>
                <version>${spring.version}</version>
                <type>pom</type>
                <scope>import</scope>
            </dependency>
            <dependency>
                <groupId>org.springframework.boot</groupId>
                <artifactId>spring-boot-configuration-processor</artifactId>
                <version>${spring.boot.version}</version>
            </dependency>
            <dependency>
                <groupId>org.springframework.boot</groupId>
                <artifactId>spring-boot-starter</artifactId>
                <version>${spring.boot.version}</version>
            </dependency>
            <dependency>
                <groupId>org.springframework.security</groupId>
                <artifactId>spring-security-bom</artifactId>
                <version>${spring-security.version}</version>
                <type>pom</type>
                <scope>import</scope>
            </dependency>
            <!-- Testing -->
            <dependency>
                <groupId>org.awaitility</groupId>
                <artifactId>awaitility</artifactId>
                <version>${awaitility.version}</version>
            </dependency>
            <dependency>
                <groupId>org.hamcrest</groupId>
                <artifactId>hamcrest</artifactId>
                <version>${hamcrest.version}</version>
            </dependency>
            <dependency>
                <groupId>org.hamcrest</groupId>
                <artifactId>hamcrest-library</artifactId>
                <version>${hamcrest.version}</version>
            </dependency>
            <dependency>
                <groupId>junit</groupId>
                <artifactId>junit</artifactId>
                <version>${junit4.version}</version>
            </dependency>
            <dependency>
                <groupId>org.junit</groupId>
                <artifactId>junit-bom</artifactId>
                <version>${junit.jupiter.version}</version>
                <type>pom</type>
                <scope>import</scope>
            </dependency>
            <dependency>
                <groupId>org.mockito</groupId>
                <artifactId>mockito-core</artifactId>
                <version>${mockito.version}</version>
            </dependency>
            <dependency>
                <groupId>org.mockito</groupId>
                <artifactId>mockito-junit-jupiter</artifactId>
                <version>${mockito.version}</version>
            </dependency>
            <dependency>
                <groupId>org.testcontainers</groupId>
                <artifactId>testcontainers-bom</artifactId>
                <version>${testcontainers.version}</version>
                <type>pom</type>
                <scope>import</scope>
            </dependency>
            <!-- Validation -->
            <dependency>
                <groupId>org.hibernate.validator</groupId>
                <artifactId>hibernate-validator</artifactId>
                <version>${hibernate-validator.version}</version>
            </dependency>
        </dependencies>
    </dependencyManagement>

    <build>
        <defaultGoal>clean package</defaultGoal>

        <pluginManagement>
            <plugins>
                <plugin>
                    <groupId>org.eclipse.transformer</groupId>
                    <artifactId>transformer-maven-plugin</artifactId>
                    <version>${eclipse.transformer-maven-plugin.version}</version>
                    <extensions>true</extensions>
                    <configuration>
                        <rules>
                            <jakartaDefaults>true</jakartaDefaults>
                        </rules>
                    </configuration>
                </plugin>
                <plugin>
                    <groupId>org.jacoco</groupId>
                    <artifactId>jacoco-maven-plugin</artifactId>
                    <version>${jacoco-maven.version}</version>
                </plugin>
                <plugin>
                    <artifactId>maven-clean-plugin</artifactId>
                    <version>${maven-clean.version}</version>
                </plugin>
                <plugin>
                    <artifactId>maven-enforcer-plugin</artifactId>
                    <version>${maven-enforcer.version}</version>
                </plugin>
                <plugin>
                    <artifactId>maven-install-plugin</artifactId>
                    <version>${maven-install.version}</version>
                </plugin>
                <plugin>
                    <artifactId>maven-surefire-plugin</artifactId>
                    <version>${maven-surefire.version}</version>
                </plugin>
                <plugin>
                    <artifactId>maven-failsafe-plugin</artifactId>
                    <version>${maven-failsafe.version}</version>
                </plugin>
            </plugins>
        </pluginManagement>

        <plugins>
            <!-- compile -->
            <plugin>
                <artifactId>maven-compiler-plugin</artifactId>
                <version>${maven-compiler.version}</version>
                <configuration>
                    <source>21</source>
                    <target>21</target>
                    <encoding>UTF-8</encoding>
                    <showWarnings>true</showWarnings>
                    <showDeprecation>true</showDeprecation>
                    <parameters>true</parameters>
                </configuration>
            </plugin>
            <!-- test -->
            <plugin>
                <artifactId>maven-surefire-plugin</artifactId>
                <configuration>
                    <argLine>-Djava.awt.headless=true</argLine>
                    <systemPropertyVariables>
                        <slf4j.version>${slf4j.version}</slf4j.version>
                        <log4j.version>${log4j.version}</log4j.version>
                    </systemPropertyVariables>
                    <includes>
                        <include>**/*Test.java</include>
                        <include>**/*Tests.java</include>
                        <include>**/*Test_*.java</include>
                        <include>**/*Tests_*.java</include>
                    </includes>
                    <excludes>
                        <exclude>**/*IntegrationTest.java</exclude>
                        <exclude>**/*IntegrationTests.java</exclude>
                        <exclude>**/*IntegrationTest_*.java</exclude>
                        <exclude>**/*IntegrationTests_*.java</exclude>
                    </excludes>
                </configuration>
            </plugin>
            <!-- package -->
            <plugin>
                <artifactId>maven-assembly-plugin</artifactId>
                <version>${maven-assembly.version}</version>
                <configuration>
                    <descriptorSourceDirectory>assembly</descriptorSourceDirectory>
                    <archiverConfig>
                        <duplicateBehavior>skip</duplicateBehavior>
                    </archiverConfig>
                </configuration>
            </plugin>
            <plugin>
                <artifactId>maven-jar-plugin</artifactId>
                <version>${maven-jar.version}</version>
                <configuration>
                    <archive>
                        <manifest>
                            <addDefaultImplementationEntries>true</addDefaultImplementationEntries>
                        </manifest>
                    </archive>
                </configuration>
            </plugin>
            <plugin>
                <artifactId>maven-source-plugin</artifactId>
                <version>${maven-source.version}</version>
                <executions>
                    <execution>
                        <id>attach-sources</id>
                        <phase>package</phase>
                        <goals>
                            <goal>jar-no-fork</goal>
                        </goals>
                    </execution>
                </executions>
            </plugin>
            <!-- deploy -->
            <plugin>
                <artifactId>maven-deploy-plugin</artifactId>
                <version>${maven-deploy.version}</version>
            </plugin>
            <plugin>
                <!-- just to make sure deployed artifacts are always built (and tested) using JDK 8+ -->
                <artifactId>maven-enforcer-plugin</artifactId>
                <executions>
                    <execution>
                        <id>enforce-java</id>
                        <phase>deploy</phase>
                        <goals>
                            <goal>enforce</goal>
                        </goals>
                        <configuration>
                            <rules>
                                <requireJavaVersion>
                                    <version>21</version>
                                </requireJavaVersion>
                                <requireMavenVersion>
                                    <version>3.5</version>
                                </requireMavenVersion>
                            </rules>
                        </configuration>
                    </execution>
                </executions>
            </plugin>
            <plugin>
                <artifactId>maven-release-plugin</artifactId>
                <version>${maven-release.version}</version>
                <configuration>
                    <!-- prepare goal configuration -->
                    <mavenExecutorId>forked-path</mavenExecutorId>
                    <pushChanges>false</pushChanges>
                    <autoVersionSubmodules>true</autoVersionSubmodules>
                    <!-- perform goal configuration -->
                    <mavenExecutorId>forked-path</mavenExecutorId>
                    <localCheckout>true</localCheckout>
                    <releaseProfiles>javadoc,release-sign-artifacts</releaseProfiles>
                </configuration>
            </plugin>
            <plugin>
                <artifactId>maven-resources-plugin</artifactId>
                <version>${maven-resources.version}</version>
                <configuration>
                    <encoding>UTF-8</encoding>
                </configuration>
            </plugin>
        </plugins>
    </build>

    <profiles>
        <profile>
            <id>coverage</id>
            <activation>
                <activeByDefault>false</activeByDefault>
                <property>
                    <name>coverage</name>
                </property>
            </activation>

            <modules>
                <module>coverage-report</module>
            </modules>

            <build>
                <plugins>
                    <plugin>
                        <artifactId>maven-surefire-plugin</artifactId>
                        <configuration>
                            <!--suppress MavenModelInspection -->
                            <argLine>-Djava.awt.headless=true ${surefireArgLine}</argLine>
                        </configuration>
                    </plugin>

                    <plugin>
                        <groupId>org.jacoco</groupId>
                        <artifactId>jacoco-maven-plugin</artifactId>

                        <executions>
                            <execution>
                                <id>prepare-agent-for-unit-tests</id>
                                <phase>initialize</phase>
                                <goals>
                                    <goal>prepare-agent</goal>
                                </goals>
                                <configuration>
                                    <propertyName>surefireArgLine</propertyName>
                                    <destFile>${project.build.directory}/jacoco-ut.exec</destFile>
                                </configuration>
                            </execution>
                        </executions>
                    </plugin>
                </plugins>
            </build>
        </profile>

        <profile>
            <id>integration-test</id>
            <activation>
                <activeByDefault>false</activeByDefault>
                <property>
                    <name>coverage</name>
                </property>
            </activation>

            <build>
                <defaultGoal>verify</defaultGoal>
                <plugins>
                    <plugin>
                        <groupId>org.apache.maven.plugins</groupId>
                        <artifactId>maven-failsafe-plugin</artifactId>
                        <executions>
                            <execution>
                                <id>run-integration-tests</id>
                                <goals>
                                    <goal>integration-test</goal>
                                </goals>
                                <configuration>
                                    <!--suppress MavenModelInspection -->
                                    <argLine>-Djava.awt.headless=true ${failsafeArgLine}</argLine>
                                    <includes>
                                        <include>**/*IntegrationTest.java</include>
                                        <include>**/*IntegrationTests.java</include>
                                        <include>**/*IntegrationTest_*.java</include>
                                        <include>**/*IntegrationTests_*.java</include>
                                    </includes>
                                    <excludes>
                                        <exclude>**/*Test.java</exclude>
                                        <exclude>**/*Tests.java</exclude>
                                        <exclude>**/*Test_*.java</exclude>
                                        <exclude>**/*Tests_*.java</exclude>
                                    </excludes>
                                </configuration>
                            </execution>
                        </executions>
                    </plugin>

                    <plugin>
                        <groupId>org.jacoco</groupId>
                        <artifactId>jacoco-maven-plugin</artifactId>
                        <executions>
                            <execution>
                                <id>prepare-agent-for-integration-test</id>
                                <phase>pre-integration-test</phase>
                                <goals>
                                    <goal>prepare-agent</goal>
                                </goals>
                                <configuration>
                                    <propertyName>failsafeArgLine</propertyName>
                                    <destFile>${project.build.directory}/jacoco-it.exec</destFile>
                                </configuration>
                            </execution>
                        </executions>
                    </plugin>
                </plugins>
            </build>
        </profile>

        <profile>
            <id>javadoc</id>
            <build>
                <plugins>
                    <plugin>
                        <artifactId>maven-javadoc-plugin</artifactId>
                        <version>${maven-javadoc.version}</version>
                        <executions>
                            <execution>
                                <id>attach-javadoc</id>
                                <phase>package</phase>
                                <goals>
                                    <goal>jar</goal>
                                </goals>
                            </execution>
                        </executions>
                        <configuration>
                            <doclint>none</doclint>
                            <!-- These parameters are in preparation for resolution of this issue: -->
                            <!-- https://bugs.openjdk.java.net/browse/JDK-8068562 -->
                            <tags>
                                <tag>
                                    <name>apiNote</name>
                                    <placement>a</placement>
                                    <head>API Note:</head>
                                </tag>
                                <tag>
                                    <name>implSpec</name>
                                    <placement>a</placement>
                                    <head>Implementation Requirements:</head>
                                </tag>
                                <tag>
                                    <name>implNote</name>
                                    <placement>a</placement>
                                    <head>Implementation Note:</head>
                                </tag>
                            </tags>
                        </configuration>
                    </plugin>
                </plugins>
            </build>
        </profile>

        <profile>
            <id>ossrh</id>
            <repositories>
                <repository>
                    <id>sonatype</id>
                    <url>https://oss.sonatype.org/content/repositories/snapshots</url>
                    <snapshots>
                        <enabled>true</enabled>
                        <checksumPolicy>fail</checksumPolicy>
                        <updatePolicy>always</updatePolicy>
                    </snapshots>
                    <releases>
                        <enabled>false</enabled>
                    </releases>
                </repository>
            </repositories>
        </profile>

        <profile>
            <id>release-sign-artifacts</id>
            <build>
                <plugins>
                    <plugin>
                        <artifactId>maven-gpg-plugin</artifactId>
                        <version>${maven-gpg.version}</version>
                        <executions>
                            <execution>
                                <id>sign-artifacts</id>
                                <phase>verify</phase>
                                <goals>
                                    <!--suppress MavenModelInspection -->
                                    <goal>sign</goal>
                                </goals>
                            </execution>
                        </executions>
                    </plugin>
                </plugins>
            </build>
        </profile>

        <profile>
            <id>quick-install</id>
            <properties>
                <!-- Test classes are shared between modules, so we should build these modules, but don't run them.-->
                <skipTests>true</skipTests>
            </properties>
        </profile>
    </profiles>

    <!-- deploy and release configuration -->
    <distributionManagement>
        <snapshotRepository>
            <id>sonatype</id>
            <url>https://oss.sonatype.org/content/repositories/snapshots</url>
            <uniqueVersion>true</uniqueVersion>
        </snapshotRepository>
        <repository>
            <id>sonatype</id>
            <url>https://oss.sonatype.org/service/local/staging/deploy/maven2</url>
            <uniqueVersion>false</uniqueVersion>
        </repository>
    </distributionManagement>

    <scm>
        <connection>scm:git:git://github.com/AxonFramework/AxonFramework.git</connection>
        <developerConnection>scm:git:git@github.com:AxonFramework/AxonFramework.git</developerConnection>
        <url>https://github.com/AxonFramework/AxonFramework</url>
        <tag>HEAD</tag>
    </scm>

    <developers>
        <developer>
            <name>Allard Buijze</name>
            <email>allard.buijze@axoniq.io</email>
            <organization>AxonIQ</organization>
            <organizationUrl>https://axoniq.io</organizationUrl>
            <roles>
                <role>Project Owner</role>
            </roles>
        </developer>
        <developer>
            <name>Steven van Beelen</name>
            <email>steven.vanbeelen@axoniq.io</email>
            <organization>AxonIQ</organization>
            <organizationUrl>https://axoniq.io</organizationUrl>
            <roles>
                <role>Lead Developer</role>
            </roles>
        </developer>
        <developer>
            <name>Gerard Klijs</name>
            <email>gerard.klijs@axoniq.io</email>
            <organization>AxonIQ</organization>
            <organizationUrl>https://axoniq.io</organizationUrl>
            <roles>
                <role>Developer</role>
            </roles>
        </developer>
        <developer>
            <name>Mitchell Herrijgers</name>
            <email>mitchell.herrijgers@axoniq.io</email>
            <organization>AxonIQ</organization>
            <organizationUrl>https://axoniq.io</organizationUrl>
            <roles>
                <role>Developer</role>
            </roles>
        </developer>
    </developers>
</project><|MERGE_RESOLUTION|>--- conflicted
+++ resolved
@@ -77,19 +77,10 @@
         <javax.cache-api.version>1.1.1</javax.cache-api.version>
         <!-- Database -->
         <c3p0.version>0.9.1.2</c3p0.version>
-<<<<<<< HEAD
         <hsqldb.version>2.7.2</hsqldb.version>
-        <hibernate-core.version>6.3.1.Final</hibernate-core.version>
-        <mysql-connector-java.version>8.0.33</mysql-connector-java.version>
-        <postgresql.version>42.6.0</postgresql.version>
-=======
-        <hsqldb.version>2.5.2</hsqldb.version><!-- Don't upgrade due to JDK8 -->
-        <hsqldb.with11.version>2.7.2</hsqldb.with11.version><!-- Don't upgrade due to JDK8 -->
-        <hibernate-core.version>5.6.15.Final</hibernate-core.version>
-        <hibernate-core.6.version>6.4.1.Final</hibernate-core.6.version>
+        <hibernate-core.version>6.4.1.Final</hibernate-core.version>
         <mysql-connector-java.version>8.2.0</mysql-connector-java.version>
         <postgresql.version>42.7.1</postgresql.version>
->>>>>>> 110a4cc2
         <!-- Jakarta -->
         <jakarta.annotation.version>2.1.1</jakarta.annotation.version>
         <jakarta.el.version>4.0.0</jakarta.el.version>
@@ -123,15 +114,9 @@
         <jobrunr.version>6.3.3</jobrunr.version>
         <quartz.version>2.3.2</quartz.version>
         <!-- Spring -->
-<<<<<<< HEAD
         <spring.version>6.0.13</spring.version>
         <spring.boot.version>3.1.5</spring.boot.version>
         <spring-security.version>6.1.5</spring-security.version>
-=======
-        <spring.version>5.3.31</spring.version>
-        <spring.boot.version>2.7.18</spring.boot.version>
-        <spring-security.version>5.8.9</spring-security.version>
->>>>>>> 110a4cc2
         <!-- Testing -->
         <awaitility.version>4.2.0</awaitility.version>
         <hamcrest.version>2.2</hamcrest.version>
