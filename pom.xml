--- conflicted
+++ resolved
@@ -19,11 +19,7 @@
 
     <groupId>org.axonframework</groupId>
     <artifactId>axon</artifactId>
-<<<<<<< HEAD
     <version>4.9.0-SNAPSHOT</version>
-=======
-    <version>4.8.2-SNAPSHOT</version>
->>>>>>> 019c7693
     <modules>
         <module>axon-server-connector</module>
         <module>disruptor</module>
