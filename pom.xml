--- conflicted
+++ resolved
@@ -858,7 +858,46 @@
         </profile>
 
         <profile>
-<<<<<<< HEAD
+            <id>ossrh</id>
+            <repositories>
+                <repository>
+                    <id>sonatype</id>
+                    <url>https://oss.sonatype.org/content/repositories/snapshots</url>
+                    <snapshots>
+                        <enabled>true</enabled>
+                        <checksumPolicy>fail</checksumPolicy>
+                        <updatePolicy>always</updatePolicy>
+                    </snapshots>
+                    <releases>
+                        <enabled>false</enabled>
+                    </releases>
+                </repository>
+            </repositories>
+        </profile>
+
+        <profile>
+            <id>release-sign-artifacts</id>
+            <build>
+                <plugins>
+                    <plugin>
+                        <artifactId>maven-gpg-plugin</artifactId>
+                        <version>${maven-gpg.version}</version>
+                        <executions>
+                            <execution>
+                                <id>sign-artifacts</id>
+                                <phase>verify</phase>
+                                <goals>
+                                    <!--suppress MavenModelInspection -->
+                                    <goal>sign</goal>
+                                </goals>
+                            </execution>
+                        </executions>
+                    </plugin>
+                </plugins>
+            </build>
+        </profile>
+
+        <profile>
             <!--Profile dedicated towards updating the versions of _all_ modules.-->
             <!--Doing so we ensure unmentioned <modules> modules are also updated.-->
             <id>update-versions</id>
@@ -887,40 +926,6 @@
                                     <newVersion>${parent.version}</newVersion>
                                     <processAllModules>true</processAllModules>
                                 </configuration>
-=======
-            <id>ossrh</id>
-            <repositories>
-                <repository>
-                    <id>sonatype</id>
-                    <url>https://oss.sonatype.org/content/repositories/snapshots</url>
-                    <snapshots>
-                        <enabled>true</enabled>
-                        <checksumPolicy>fail</checksumPolicy>
-                        <updatePolicy>always</updatePolicy>
-                    </snapshots>
-                    <releases>
-                        <enabled>false</enabled>
-                    </releases>
-                </repository>
-            </repositories>
-        </profile>
-
-        <profile>
-            <id>release-sign-artifacts</id>
-            <build>
-                <plugins>
-                    <plugin>
-                        <artifactId>maven-gpg-plugin</artifactId>
-                        <version>${maven-gpg.version}</version>
-                        <executions>
-                            <execution>
-                                <id>sign-artifacts</id>
-                                <phase>verify</phase>
-                                <goals>
-                                    <!--suppress MavenModelInspection -->
-                                    <goal>sign</goal>
-                                </goals>
->>>>>>> b6d7c140
                             </execution>
                         </executions>
                     </plugin>
