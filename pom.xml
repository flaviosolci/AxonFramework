--- conflicted
+++ resolved
@@ -102,11 +102,7 @@
         <slf4j.version>2.0.7</slf4j.version>
         <!-- Metrics -->
         <dropwizard.metrics.version>4.2.13</dropwizard.metrics.version>
-<<<<<<< HEAD
         <micrometer.version>1.11.2</micrometer.version>
-=======
-        <micrometer.version>1.11.1</micrometer.version>
->>>>>>> 2b29eff1
         <!-- Other -->
         <byte-buddy.version>1.14.5</byte-buddy.version>
         <commons-io.version>2.13.0</commons-io.version>
@@ -115,11 +111,7 @@
         <javassist.version>3.29.2-GA</javassist.version>
         <eaio-uuid.version>3.2</eaio-uuid.version>
         <!-- Reactive -->
-<<<<<<< HEAD
         <projectreactor.version>3.5.8</projectreactor.version>
-=======
-        <projectreactor.version>3.5.7</projectreactor.version>
->>>>>>> 2b29eff1
         <reactive.streams.spec.version>1.0.4</reactive.streams.spec.version>
         <!-- Serialization -->
         <dom4j.version>2.1.4</dom4j.version>
@@ -128,19 +120,11 @@
         <xstream.version>1.4.20</xstream.version>
         <!-- Scheduling -->
         <db-scheduler.version>11.7</db-scheduler.version>
-<<<<<<< HEAD
         <jobrunr.version>6.2.3</jobrunr.version>
         <quartz.version>2.3.2</quartz.version>
         <!-- Spring -->
         <spring.version>5.3.29</spring.version>
         <spring.boot.version>2.7.14</spring.boot.version>
-=======
-        <jobrunr.version>6.2.2</jobrunr.version>
-        <quartz.version>2.3.2</quartz.version>
-        <!-- Spring -->
-        <spring.version>5.3.28</spring.version>
-        <spring.boot.version>2.7.12</spring.boot.version>
->>>>>>> 2b29eff1
         <spring-security.version>5.7.3</spring-security.version>
         <!-- Testing -->
         <awaitility.version>4.2.0</awaitility.version>
@@ -159,11 +143,7 @@
         <maven-assembly.version>3.6.0</maven-assembly.version>
         <maven-clean.version>3.3.1</maven-clean.version>
         <maven-compiler.version>3.11.0</maven-compiler.version>
-<<<<<<< HEAD
         <maven-deploy.version>3.1.1</maven-deploy.version>
-=======
-        <maven-deploy.version>3.0.0</maven-deploy.version>
->>>>>>> 2b29eff1
         <maven-enforcer.version>3.3.0</maven-enforcer.version>
         <maven-failsafe.version>3.1.2</maven-failsafe.version>
         <maven-gpg.version>3.1.0</maven-gpg.version>
@@ -413,6 +393,7 @@
                 <artifactId>reactive-streams</artifactId>
                 <version>${reactive.streams.spec.version}</version>
             </dependency>
+            <!-- Reactive -->
             <dependency>
                 <groupId>io.projectreactor</groupId>
                 <artifactId>reactor-core</artifactId>
@@ -446,6 +427,7 @@
                 <artifactId>dom4j</artifactId>
                 <version>${dom4j.version}</version>
             </dependency>
+            <!-- Serialization -->
             <dependency>
                 <groupId>com.google.code.gson</groupId>
                 <artifactId>gson</artifactId>
@@ -633,6 +615,17 @@
                     </archiverConfig>
                 </configuration>
             </plugin>
+            <!-- package -->
+            <plugin>
+                <artifactId>maven-assembly-plugin</artifactId>
+                <version>${maven-assembly.version}</version>
+                <configuration>
+                    <descriptorSourceDirectory>assembly</descriptorSourceDirectory>
+                    <archiverConfig>
+                        <duplicateBehavior>skip</duplicateBehavior>
+                    </archiverConfig>
+                </configuration>
+            </plugin>
             <plugin>
                 <artifactId>maven-jar-plugin</artifactId>
                 <version>${maven-jar.version}</version>
@@ -656,6 +649,11 @@
                         </goals>
                     </execution>
                 </executions>
+            </plugin>
+            <!-- deploy -->
+            <plugin>
+                <artifactId>maven-deploy-plugin</artifactId>
+                <version>${maven-deploy.version}</version>
             </plugin>
             <!-- deploy -->
             <plugin>
@@ -689,7 +687,6 @@
                 <artifactId>maven-release-plugin</artifactId>
                 <version>${maven-release.version}</version>
                 <configuration>
-<<<<<<< HEAD
                     <!-- prepare goal configuration -->
                     <mavenExecutorId>forked-path</mavenExecutorId>
                     <pushChanges>false</pushChanges>
@@ -697,12 +694,6 @@
                     <!-- perform goal configuration -->
                     <mavenExecutorId>forked-path</mavenExecutorId>
                     <localCheckout>true</localCheckout>
-=======
-                    <mavenExecutorId>forked-path</mavenExecutorId>
-                    <localCheckout>true</localCheckout>
-                    <pushChanges>false</pushChanges>
-                    <autoVersionSubmodules>true</autoVersionSubmodules>
->>>>>>> 2b29eff1
                     <releaseProfiles>javadoc,release-sign-artifacts</releaseProfiles>
                 </configuration>
             </plugin>
