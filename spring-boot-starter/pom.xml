--- conflicted
+++ resolved
@@ -19,16 +19,12 @@
     <parent>
         <artifactId>axon</artifactId>
         <groupId>org.axonframework</groupId>
-        <version>4.8.0-SNAPSHOT</version>
+        <version>5.0.0-SNAPSHOT</version>
     </parent>
     <modelVersion>4.0.0</modelVersion>
 
     <artifactId>axon-spring-boot-starter</artifactId>
-<<<<<<< HEAD
     <version>5.0.0-SNAPSHOT</version>
-=======
-    <version>4.8.0-SNAPSHOT</version>
->>>>>>> 452e5ecc
 
     <name>Spring Boot Starter module for Axon Framework</name>
 
