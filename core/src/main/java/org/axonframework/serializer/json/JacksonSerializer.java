/*
 * Copyright (c) 2010-2014. Axon Framework
 *
 * Licensed under the Apache License, Version 2.0 (the "License");
 * you may not use this file except in compliance with the License.
 * You may obtain a copy of the License at
 *
 *     http://www.apache.org/licenses/LICENSE-2.0
 *
 * Unless required by applicable law or agreed to in writing, software
 * distributed under the License is distributed on an "AS IS" BASIS,
 * WITHOUT WARRANTIES OR CONDITIONS OF ANY KIND, either express or implied.
 * See the License for the specific language governing permissions and
 * limitations under the License.
 */

package org.axonframework.serializer.json;

import com.fasterxml.jackson.core.JsonProcessingException;
import com.fasterxml.jackson.databind.JsonNode;
import com.fasterxml.jackson.databind.ObjectMapper;
import com.fasterxml.jackson.databind.ObjectReader;
import com.fasterxml.jackson.databind.ObjectWriter;
<<<<<<< HEAD
import com.fasterxml.jackson.databind.module.SimpleModule;
import com.fasterxml.jackson.databind.ser.std.ToStringSerializer;
import org.axonframework.domain.MetaData;
=======
import com.fasterxml.jackson.datatype.jsr310.JSR310Module;
>>>>>>> ab54f877
import org.axonframework.serializer.AnnotationRevisionResolver;
import org.axonframework.serializer.ChainingConverterFactory;
import org.axonframework.serializer.ConverterFactory;
import org.axonframework.serializer.RevisionResolver;
import org.axonframework.serializer.SerializationException;
import org.axonframework.serializer.SerializedObject;
import org.axonframework.serializer.SerializedType;
import org.axonframework.serializer.Serializer;
import org.axonframework.serializer.SimpleSerializedObject;
import org.axonframework.serializer.SimpleSerializedType;
import org.axonframework.serializer.UnknownSerializedTypeException;

import java.io.IOException;

/**
 * Serializer implementation that uses Jackson to serialize objects into a JSON format. Although the Jackson serializer
 * requires classes to be compatible with this specific serializer, it providers much more compact serialization, while
 * still being human readable.
 *
 * @author Allard Buijze
 * @since 2.2
 */
public class JacksonSerializer implements Serializer {

    private final RevisionResolver revisionResolver;
    private final ConverterFactory converterFactory;
    private final ObjectMapper objectMapper;
    private final ClassLoader classLoader;

    /**
     * Initialize the serializer with a default ObjectMapper instance. Revisions are resolved using {@link
     * org.axonframework.serializer.Revision @Revision} annotations on the serialized classes.
     */
    public JacksonSerializer() {
        this(new AnnotationRevisionResolver(), new ChainingConverterFactory());
    }

    /**
     * Initialize the serializer with the given <code>objectMapper</code> to serialize and parse the objects to JSON.
     * This objectMapper allows for customization of the serialized form.
     *
     * @param objectMapper The objectMapper to serialize objects and parse JSON with
     */
    public JacksonSerializer(ObjectMapper objectMapper) {
        this(objectMapper, new AnnotationRevisionResolver(), new ChainingConverterFactory());
    }

    /**
     * Initialize the serializer using a default ObjectMapper instance, using the given <code>revisionResolver</code>
     * to define revision for each object to serialize, and given <code>converterFactory</code> to be used by
     * upcasters.
     *
     * @param revisionResolver The strategy to use to resolve the revision of an object
     * @param converterFactory The factory providing the converter instances for upcasters
     */
    public JacksonSerializer(RevisionResolver revisionResolver, ConverterFactory converterFactory) {
        this(new ObjectMapper(), revisionResolver, converterFactory);
    }

    /**
     * Initialize the serializer with the given <code>objectMapper</code> to serialize and parse the objects to JSON.
     * This objectMapper allows for customization of the serialized form. The given <code>revisionResolver</code> is
     * used to resolve the revision from an object to be serialized.
     *
     * @param objectMapper     The objectMapper to serialize objects and parse JSON with
     * @param revisionResolver The strategy to use to resolve the revision of an object
     */
    public JacksonSerializer(ObjectMapper objectMapper, RevisionResolver revisionResolver) {
        this(objectMapper, revisionResolver, new ChainingConverterFactory());
    }

    /**
     * Initialize the serializer with the given <code>objectMapper</code> to serialize and parse the objects to JSON.
     * This objectMapper allows for customization of the serialized form. The given <code>revisionResolver</code> is
     * used to resolve the revision from an object to be serialized. The given <code>converterFactory</code> is the
     * converter factory used by upcasters to convert between content types.
     *
     * @param objectMapper     The objectMapper to serialize objects and parse JSON with
     * @param revisionResolver The strategy to use to resolve the revision of an object
     * @param converterFactory The factory providing the converter instances for upcasters
     */
    public JacksonSerializer(ObjectMapper objectMapper, RevisionResolver revisionResolver,
                             ConverterFactory converterFactory) {
        this(objectMapper, revisionResolver, converterFactory, null);
    }

    /**
     * Initialize the serializer with the given <code>objectMapper</code> to serialize and parse the objects to JSON.
     * This objectMapper allows for customization of the serialized form. The given <code>revisionResolver</code> is
     * used to resolve the revision from an object to be serialized. The given <code>converterFactory</code> is the
     * converter factory used by upcasters to convert between content types.
     *
     * @param objectMapper     The objectMapper to serialize objects and parse JSON with
     * @param revisionResolver The strategy to use to resolve the revision of an object
     * @param converterFactory The factory providing the converter instances for upcasters
     * @param classLoader      The class loader to load classes with when deserializing
     */
    public JacksonSerializer(ObjectMapper objectMapper, RevisionResolver revisionResolver,
                             ConverterFactory converterFactory, ClassLoader classLoader) {
        this.revisionResolver = revisionResolver;
        this.converterFactory = converterFactory;
        this.objectMapper = objectMapper;
        this.classLoader = classLoader == null ? getClass().getClassLoader() : classLoader;
<<<<<<< HEAD
        this.objectMapper.registerModule(
                new SimpleModule("Axon-Jackson Module")
                        .addSerializer(ReadableInstant.class, new ToStringSerializer())
                        .addDeserializer(MetaData.class, new MetaDataDeserializer())
                        .addDeserializer(DateTime.class, new JodaDeserializer<DateTime>(DateTime.class))
                        .addDeserializer(Instant.class, new JodaDeserializer<Instant>(Instant.class))
                        .addDeserializer(MutableDateTime.class,
                                         new JodaDeserializer<MutableDateTime>(MutableDateTime.class))
                        .addDeserializer(YearMonth.class, new JodaDeserializer<YearMonth>(YearMonth.class))
                        .addDeserializer(MonthDay.class, new JodaDeserializer<MonthDay>(MonthDay.class))
                        .addDeserializer(LocalDate.class, new JodaDeserializer<LocalDate>(LocalDate.class))
                        .addDeserializer(LocalTime.class, new JodaDeserializer<LocalTime>(LocalTime.class))
                        .addDeserializer(LocalDateTime.class, new JodaDeserializer<LocalDateTime>(LocalDateTime.class))
        );
=======
        this.objectMapper.registerModule(new JSR310Module());
>>>>>>> ab54f877
        if (converterFactory instanceof ChainingConverterFactory) {
            registerConverters((ChainingConverterFactory) converterFactory);
        }
    }

    /**
     * Registers converters with the given <code>converterFactory</code> which depend on the actual contents of the
     * serialized for to represent a JSON format.
     *
     * @param converterFactory The ChainingConverterFactory instance to register the converters with.
     */
    protected void registerConverters(ChainingConverterFactory converterFactory) {
        converterFactory.registerConverter(new JsonNodeToByteArrayConverter(objectMapper));
        converterFactory.registerConverter(new ByteArrayToJsonNodeConverter(objectMapper));
    }

    @Override
    public <T> SerializedObject<T> serialize(Object object, Class<T> expectedRepresentation) {

        try {
            if (String.class.equals(expectedRepresentation)) {
                //noinspection unchecked
                return new SimpleSerializedObject<>((T) getWriter().writeValueAsString(object),
                                                     expectedRepresentation, typeForClass(object.getClass()));
            }

            byte[] serializedBytes = getWriter().writeValueAsBytes(object);
            T serializedContent = converterFactory.getConverter(byte[].class, expectedRepresentation)
                                                  .convert(serializedBytes);
            return new SimpleSerializedObject<>(serializedContent, expectedRepresentation,
                                                 typeForClass(object.getClass()));
        } catch (JsonProcessingException e) {
            throw new SerializationException("Unable to serialize object", e);
        }
    }

    /**
     * Returns the ObjectMapper used by this serializer, allowing for configuration of the serialization settings.
     *
     * @return the ObjectMapper instance used by his serializer
     */
    public final ObjectMapper getObjectMapper() {
        return objectMapper;
    }

    /**
     * Provides the ObjectWriter, with which objects are serialized to JSON form. This method may be overridden to
     * change the configuration of the writer to use.
     *
     * @return The writer to serialize objects with
     */
    protected ObjectWriter getWriter() {
        return objectMapper.writer();
    }

    /**
     * Provides the ObjectReader, with which objects are read from the JSON form. This method may be overridden to
     * change the configuration of the reader to use.
     *
     * @param type The type of object to create a reader for
     * @return The writer to serialize objects with
     */
    protected ObjectReader getReader(Class<?> type) {
        return objectMapper.reader(type);
    }

    @Override
    public <T> boolean canSerializeTo(Class<T> expectedRepresentation) {
        return JsonNode.class.equals(expectedRepresentation)
                || String.class.equals(expectedRepresentation)
                || converterFactory.hasConverter(byte[].class, expectedRepresentation);
    }

    @Override
    public <S, T> T deserialize(SerializedObject<S> serializedObject) {
        try {
            if (JsonNode.class.equals(serializedObject.getContentType())) {
                return getReader(classForType(serializedObject.getType()))
                        .readValue((JsonNode) serializedObject.getData());
            }
            SerializedObject<byte[]> byteSerialized = converterFactory.getConverter(serializedObject.getContentType(),
                                                                                    byte[].class)
                                                                      .convert(serializedObject);
            return getReader(classForType(serializedObject.getType())).readValue(byteSerialized.getData());
        } catch (IOException e) {
            throw new SerializationException("Error while deserializing object", e);
        }
    }

    @Override
    public Class classForType(SerializedType type) throws UnknownSerializedTypeException {
        try {
            return classLoader.loadClass(resolveClassName(type));
        } catch (ClassNotFoundException e) {
            throw new UnknownSerializedTypeException(type, e);
        }
    }

    /**
     * Resolve the class name from the given <code>serializedType</code>. This method may be overridden to customize
     * the names used to denote certain classes, for example, by leaving out a certain base package for brevity.
     *
     * @param serializedType The serialized type to resolve the class name for
     * @return The fully qualified name of the class to load
     */
    protected String resolveClassName(SerializedType serializedType) {
        return serializedType.getName();
    }

    @Override
    public SerializedType typeForClass(Class type) {
        return new SimpleSerializedType(type.getName(), revisionResolver.revisionOf(type));
    }

    @Override
    public ConverterFactory getConverterFactory() {
        return converterFactory;
    }
}<|MERGE_RESOLUTION|>--- conflicted
+++ resolved
@@ -21,24 +21,10 @@
 import com.fasterxml.jackson.databind.ObjectMapper;
 import com.fasterxml.jackson.databind.ObjectReader;
 import com.fasterxml.jackson.databind.ObjectWriter;
-<<<<<<< HEAD
 import com.fasterxml.jackson.databind.module.SimpleModule;
-import com.fasterxml.jackson.databind.ser.std.ToStringSerializer;
-import org.axonframework.domain.MetaData;
-=======
 import com.fasterxml.jackson.datatype.jsr310.JSR310Module;
->>>>>>> ab54f877
-import org.axonframework.serializer.AnnotationRevisionResolver;
-import org.axonframework.serializer.ChainingConverterFactory;
-import org.axonframework.serializer.ConverterFactory;
-import org.axonframework.serializer.RevisionResolver;
-import org.axonframework.serializer.SerializationException;
-import org.axonframework.serializer.SerializedObject;
-import org.axonframework.serializer.SerializedType;
-import org.axonframework.serializer.Serializer;
-import org.axonframework.serializer.SimpleSerializedObject;
-import org.axonframework.serializer.SimpleSerializedType;
-import org.axonframework.serializer.UnknownSerializedTypeException;
+import org.axonframework.messaging.metadata.MetaData;
+import org.axonframework.serializer.*;
 
 import java.io.IOException;
 
@@ -131,24 +117,10 @@
         this.converterFactory = converterFactory;
         this.objectMapper = objectMapper;
         this.classLoader = classLoader == null ? getClass().getClassLoader() : classLoader;
-<<<<<<< HEAD
         this.objectMapper.registerModule(
                 new SimpleModule("Axon-Jackson Module")
-                        .addSerializer(ReadableInstant.class, new ToStringSerializer())
-                        .addDeserializer(MetaData.class, new MetaDataDeserializer())
-                        .addDeserializer(DateTime.class, new JodaDeserializer<DateTime>(DateTime.class))
-                        .addDeserializer(Instant.class, new JodaDeserializer<Instant>(Instant.class))
-                        .addDeserializer(MutableDateTime.class,
-                                         new JodaDeserializer<MutableDateTime>(MutableDateTime.class))
-                        .addDeserializer(YearMonth.class, new JodaDeserializer<YearMonth>(YearMonth.class))
-                        .addDeserializer(MonthDay.class, new JodaDeserializer<MonthDay>(MonthDay.class))
-                        .addDeserializer(LocalDate.class, new JodaDeserializer<LocalDate>(LocalDate.class))
-                        .addDeserializer(LocalTime.class, new JodaDeserializer<LocalTime>(LocalTime.class))
-                        .addDeserializer(LocalDateTime.class, new JodaDeserializer<LocalDateTime>(LocalDateTime.class))
-        );
-=======
+                        .addDeserializer(MetaData.class, new MetaDataDeserializer()));
         this.objectMapper.registerModule(new JSR310Module());
->>>>>>> ab54f877
         if (converterFactory instanceof ChainingConverterFactory) {
             registerConverters((ChainingConverterFactory) converterFactory);
         }
