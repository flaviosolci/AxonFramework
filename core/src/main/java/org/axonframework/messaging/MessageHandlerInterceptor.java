/*
 * Copyright (c) 2010-2016. Axon Framework
 *
 * Licensed under the Apache License, Version 2.0 (the "License");
 * you may not use this file except in compliance with the License.
 * You may obtain a copy of the License at
 *
 *     http://www.apache.org/licenses/LICENSE-2.0
 *
 * Unless required by applicable law or agreed to in writing, software
 * distributed under the License is distributed on an "AS IS" BASIS,
 * WITHOUT WARRANTIES OR CONDITIONS OF ANY KIND, either express or implied.
 * See the License for the specific language governing permissions and
 * limitations under the License.
 */

package org.axonframework.messaging;

import org.axonframework.messaging.unitofwork.UnitOfWork;

/**
 * Workflow interface that allows for customized message handler invocation chains. A MessageHandlerInterceptor can add
 * customized behavior to message handler invocations, both before and after the invocation.
 *
 * @param <T> The message type this interceptor can process
 * @author Allard Buijze
 * @since 0.5
 */
public interface MessageHandlerInterceptor<T extends Message<?>> {

    /**
     * Invoked before a Message is handled by a designated {@link org.axonframework.messaging.MessageHandler}.
     * <p/>
     * The interceptor is responsible for the continuation of the handling process by invoking the {@link
     * InterceptorChain#proceed()} method on the given <code>interceptorChain</code>.
     * <p/>
     * The given <code>unitOfWork</code> contains contextual information. Any information gathered by interceptors
     * may be attached to the unitOfWork.
     * <p/>
     * Interceptors are highly recommended not to change the type of the message handling result, as the dispatching
     * component might expect a result of a specific type.
     *
     * @param unitOfWork       The UnitOfWork that is processing the message
     * @param interceptorChain The interceptor chain that allows this interceptor to proceed the dispatch process
     * @return the result of the message handler. May have been modified by interceptors.
     *
     * @throws Exception any exception that occurs while handling the message
     */
<<<<<<< HEAD
    Object handle(UnitOfWork<T> unitOfWork, InterceptorChain interceptorChain) throws Exception;
=======
    Object handle(UnitOfWork<? extends T> unitOfWork, InterceptorChain<? extends T> interceptorChain) throws Exception;
>>>>>>> d463efd0
}<|MERGE_RESOLUTION|>--- conflicted
+++ resolved
@@ -46,9 +46,5 @@
      *
      * @throws Exception any exception that occurs while handling the message
      */
-<<<<<<< HEAD
-    Object handle(UnitOfWork<T> unitOfWork, InterceptorChain interceptorChain) throws Exception;
-=======
-    Object handle(UnitOfWork<? extends T> unitOfWork, InterceptorChain<? extends T> interceptorChain) throws Exception;
->>>>>>> d463efd0
+    Object handle(UnitOfWork<? extends T> unitOfWork, InterceptorChain interceptorChain) throws Exception;
 }