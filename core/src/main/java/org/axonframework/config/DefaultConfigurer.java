/*
 * Copyright (c) 2010-2018. Axon Framework
 *
 * Licensed under the Apache License, Version 2.0 (the "License");
 * you may not use this file except in compliance with the License.
 * You may obtain a copy of the License at
 *
 *     http://www.apache.org/licenses/LICENSE-2.0
 *
 * Unless required by applicable law or agreed to in writing, software
 * distributed under the License is distributed on an "AS IS" BASIS,
 * WITHOUT WARRANTIES OR CONDITIONS OF ANY KIND, either express or implied.
 * See the License for the specific language governing permissions and
 * limitations under the License.
 */

package org.axonframework.config;

import org.axonframework.commandhandling.AnnotationCommandHandlerAdapter;
import org.axonframework.commandhandling.CommandBus;
import org.axonframework.commandhandling.SimpleCommandBus;
import org.axonframework.commandhandling.gateway.CommandGateway;
import org.axonframework.commandhandling.gateway.DefaultCommandGateway;
import org.axonframework.commandhandling.model.Repository;
import org.axonframework.common.AxonConfigurationException;
import org.axonframework.common.Assert;
import org.axonframework.common.IdentifierFactory;
import org.axonframework.common.Registration;
import org.axonframework.common.jdbc.PersistenceExceptionResolver;
import org.axonframework.common.jpa.EntityManagerProvider;
import org.axonframework.common.transaction.NoTransactionManager;
import org.axonframework.common.transaction.TransactionManager;
import org.axonframework.deadline.DeadlineManager;
import org.axonframework.deadline.SimpleDeadlineManager;
import org.axonframework.eventhandling.EventBus;
import org.axonframework.eventhandling.SimpleEventBus;
import org.axonframework.eventhandling.saga.ResourceInjector;
import org.axonframework.eventhandling.saga.repository.SagaStore;
import org.axonframework.eventhandling.saga.repository.jpa.JpaSagaStore;
import org.axonframework.eventhandling.tokenstore.TokenStore;
import org.axonframework.eventhandling.tokenstore.jpa.JpaTokenStore;
import org.axonframework.eventsourcing.eventstore.EmbeddedEventStore;
import org.axonframework.eventsourcing.eventstore.EventStorageEngine;
import org.axonframework.eventsourcing.eventstore.EventStore;
import org.axonframework.eventsourcing.eventstore.jpa.JpaEventStorageEngine;
import org.axonframework.messaging.Message;
import org.axonframework.messaging.annotation.ClasspathHandlerDefinition;
import org.axonframework.messaging.annotation.ClasspathParameterResolverFactory;
import org.axonframework.messaging.annotation.HandlerDefinition;
import org.axonframework.messaging.annotation.MultiParameterResolverFactory;
import org.axonframework.messaging.annotation.ParameterResolverFactory;
import org.axonframework.messaging.correlation.CorrelationDataProvider;
import org.axonframework.messaging.correlation.MessageOriginProvider;
import org.axonframework.messaging.interceptors.CorrelationDataInterceptor;
import org.axonframework.monitoring.MessageMonitor;
import org.axonframework.queryhandling.DefaultQueryGateway;
import org.axonframework.queryhandling.QueryBus;
import org.axonframework.queryhandling.QueryGateway;
import org.axonframework.queryhandling.QueryInvocationErrorHandler;
import org.axonframework.queryhandling.SimpleQueryBus;
import org.axonframework.queryhandling.annotation.AnnotationQueryHandlerAdapter;
import org.axonframework.serialization.AnnotationRevisionResolver;
import org.axonframework.serialization.RevisionResolver;
import org.axonframework.serialization.Serializer;
import org.axonframework.serialization.upcasting.event.EventUpcaster;
import org.axonframework.serialization.upcasting.event.EventUpcasterChain;
import org.axonframework.serialization.xml.XStreamSerializer;

import java.util.ArrayList;
import java.util.Collections;
import java.util.HashMap;
import java.util.List;
import java.util.Map;
import java.util.function.BiFunction;
import java.util.function.Consumer;
import java.util.function.Function;
import java.util.function.Supplier;

import static java.util.Comparator.comparingInt;
import static java.util.stream.Collectors.toList;

/**
 * Entry point of the Axon Configuration API. It implements the Configurer interface, providing access to the methods to
 * configure the default Axon components.
 * <p>
 * Using {@link #defaultConfiguration()}, you will get a Configurer instance with default components configured. You
 * will need to register your Aggregates (using {@link #configureAggregate(AggregateConfiguration)} and provide a
 * repository implementation for each of them, or if you wish to use event sourcing, register your aggregates through
 * {@link #configureAggregate(Class)} and configure an Event Store ({@link #configureEventStore(Function)} or
 * {@link #configureEmbeddedEventStore(Function)}).
 * <p>
 * Use {@link #buildConfiguration()} to build the configuration, which provides access to the configured building
 * blocks, such as the {@link CommandBus} and {@link EventBus}.
 * <p>
 * Note that this Configurer implementation is not thread-safe.
 */
public class DefaultConfigurer implements Configurer {

    private final Configuration config = new ConfigurationImpl();

    private final MessageMonitorFactoryBuilder messageMonitorFactoryBuilder = new MessageMonitorFactoryBuilder();
    private final Component<BiFunction<Class<?>, String, MessageMonitor<Message<?>>>> messageMonitorFactoryComponent =
            new Component<>(config, "monitorFactory", messageMonitorFactoryBuilder::build);

    private final Component<List<CorrelationDataProvider>> correlationProviders =
            new Component<>(config, "correlationProviders",
                            c -> Collections.singletonList(new MessageOriginProvider()));

    private final Map<Class<?>, Component<?>> components = new HashMap<>();
    private final Component<Serializer> eventSerializer =
            new Component<>(config, "eventSerializer", Configuration::messageSerializer);
    private final Component<Serializer> messageSerializer =
            new Component<>(config, "messageSerializer", Configuration::serializer);
    private final List<Component<EventUpcaster>> upcasters = new ArrayList<>();
    private final Component<EventUpcasterChain> upcasterChain = new Component<>(
            config, "eventUpcasterChain",
            c -> new EventUpcasterChain(upcasters.stream().map(Component::get).collect(toList()))
    );

    private final Component<Function<Class, HandlerDefinition>> handlerDefinition = new Component<>(
            config, "handlerDefinition",
            c -> this::defaultHandlerDefinition);

    private final Map<Class<?>, AggregateConfiguration> aggregateConfigurations = new HashMap<>();

    private final List<ConsumerHandler> initHandlers = new ArrayList<>();
    private final List<RunnableHandler> startHandlers = new ArrayList<>();
    private final List<RunnableHandler> shutdownHandlers = new ArrayList<>();
    private final List<ModuleConfiguration> modules = new ArrayList<>();

    private boolean initialized = false;

    /**
     * Initialize the Configurer.
     */
    protected DefaultConfigurer() {
        components.put(ParameterResolverFactory.class,
                       new Component<>(config, "parameterResolverFactory", this::defaultParameterResolverFactory));
        components.put(Serializer.class, new Component<>(config, "serializer", this::defaultSerializer));
        components.put(CommandBus.class, new Component<>(config, "commandBus", this::defaultCommandBus));
        components.put(EventBus.class, new Component<>(config, "eventBus", this::defaultEventBus));
        components.put(EventStore.class, new Component<>(config, "eventStore", Configuration::eventStore));
        components.put(CommandGateway.class, new Component<>(config, "commandGateway", this::defaultCommandGateway));
        components.put(QueryBus.class, new Component<>(config, "queryBus", this::defaultQueryBus));
        components.put(QueryUpdateEmitter.class, new Component<>(config, "queryUpdateEmitter", this::defaultQueryUpdateEmitter));
        components.put(QueryGateway.class, new Component<>(config, "queryGateway", this::defaultQueryGateway));
        components.put(ResourceInjector.class,
                       new Component<>(config, "resourceInjector", this::defaultResourceInjector));
    }

    /**
     * Returns a Configurer instance with default components configured, such as a {@link SimpleCommandBus} and
     * {@link SimpleEventBus}.
     *
     * @return Configurer instance for further configuration.
     */
    public static Configurer defaultConfiguration() {
        return new DefaultConfigurer();
    }

    /**
     * Returns a Configurer instance which has JPA versions of building blocks configured, such as a JPA based Event
     * Store (see {@link JpaEventStorageEngine}), a {@link JpaTokenStore} and {@link JpaSagaStore}.
     * <br>
     * This method allows to provide a transaction manager for usage in JTA-managed entity manager.
     *
     * @param entityManagerProvider The instance that provides access to the JPA EntityManager.
     * @param transactionManager    TransactionManager to be used for accessing the entity manager.
     * @return A Configurer instance for further configuration.
     */
    public static Configurer jpaConfiguration(EntityManagerProvider entityManagerProvider,
                                              TransactionManager transactionManager) {
        return new DefaultConfigurer()
                .registerComponent(EntityManagerProvider.class, c -> entityManagerProvider)
                .registerComponent(TransactionManager.class, c -> transactionManager)
                .configureEmbeddedEventStore(c -> new JpaEventStorageEngine(
                        c.serializer(),
                        c.upcasterChain(),
                        c.getComponent(PersistenceExceptionResolver.class),
                        c.eventSerializer(),
                        null,
                        c.getComponent(EntityManagerProvider.class),
                        c.getComponent(TransactionManager.class),
                        null, null, true
                ))
                .registerComponent(TokenStore.class,
                                   c -> new JpaTokenStore(c.getComponent(EntityManagerProvider.class),
                                                          c.serializer()))
                .registerComponent(SagaStore.class,
                                   c -> new JpaSagaStore(c.serializer(),
                                                         c.getComponent(EntityManagerProvider.class)));
    }

    /**
     * Returns a Configurer instance which has JPA versions of building blocks configured, such as a JPA based Event
     * Store (see {@link JpaEventStorageEngine}), a {@link JpaTokenStore} and {@link JpaSagaStore}.
     * <br>
     * This configuration should be used with an entity manager running without JTA transaction. If you are using a
     * entity manager in JTA mode, please provide the corresponding {@link TransactionManager} in the
     * {@link DefaultConfigurer#jpaConfiguration(EntityManagerProvider, TransactionManager)} method.
     *
     * @param entityManagerProvider The instance that provides access to the JPA EntityManager.
     * @return A Configurer instance for further configuration.
     */
    public static Configurer jpaConfiguration(EntityManagerProvider entityManagerProvider) {
        return jpaConfiguration(entityManagerProvider, NoTransactionManager.INSTANCE);
    }

    /**
<<<<<<< HEAD
=======
     * Initialize the Configurer.
     */
    protected DefaultConfigurer() {
        components.put(ParameterResolverFactory.class,
                       new Component<>(config, "parameterResolverFactory", this::defaultParameterResolverFactory));
        components.put(Serializer.class, new Component<>(config, "serializer", this::defaultSerializer));
        components.put(CommandBus.class, new Component<>(config, "commandBus", this::defaultCommandBus));
        components.put(EventBus.class, new Component<>(config, "eventBus", this::defaultEventBus));
        components.put(EventStore.class, new Component<>(config, "eventStore", Configuration::eventStore));
        components.put(CommandGateway.class, new Component<>(config, "commandGateway", this::defaultCommandGateway));
        components.put(QueryBus.class, new Component<>(config, "queryBus", this::defaultQueryBus));
        components.put(QueryGateway.class, new Component<>(config, "queryGateway", this::defaultQueryGateway));
        components.put(ResourceInjector.class,
                       new Component<>(config, "resourceInjector", this::defaultResourceInjector));
        components.put(DeadlineManager.class, new Component<>(config, "deadlineManager", this::defaultDeadlineManager));
    }

    /**
>>>>>>> a2d42146
     * Returns a {@link DefaultCommandGateway} that will use the configuration's {@link CommandBus} to dispatch
     * commands.
     *
     * @param config The configuration that supplies the command bus.
     * @return The default command gateway.
     */
    protected CommandGateway defaultCommandGateway(Configuration config) {
        return new DefaultCommandGateway(config.commandBus());
    }

    /**
     * Returns a {@link DefaultQueryGateway} that will use the configuration's {@link QueryBus} to dispatch queries.
     *
     * @param config The configuration that supplies the query bus.
     * @return The default query gateway.
     */
    protected QueryGateway defaultQueryGateway(Configuration config) {
        return new DefaultQueryGateway(config.queryBus());
    }

    /**
     * Provides the default QueryBus implementations. Subclasses may override this method to provide their own default.
     *
     * @param config The configuration based on which the component is initialized.
     * @return The default QueryBus to use.
     */
    protected QueryBus defaultQueryBus(Configuration config) {
        return new SimpleQueryBus(config.messageMonitor(SimpleQueryBus.class, "queryBus"),
                                  config.messageMonitor(QueryUpdateEmitter.class, "queryUpdateEmitter"),
                                  config.getComponent(TransactionManager.class, NoTransactionManager::instance),
                                  config.getComponent(QueryInvocationErrorHandler.class));
    }

    /**
     * Provides the default QueryUpdateEmitter implementation. Subclasses may override this method to provide their own
     * default.
     *
     * @param config The configuration based on which the component is initialized
     * @return The default QueryUpdateEmitter to use
     */
    protected QueryUpdateEmitter defaultQueryUpdateEmitter(Configuration config) {
        QueryBus queryBus = config.getComponent(QueryBus.class);
        if (!(queryBus instanceof QueryUpdateEmitter)) {
            throw new AxonConfigurationException(
                    "Implementation of query bus does not provide emitting functionality. Provide a query update emitter or query bus which supports emitting.");
        }
        return (QueryUpdateEmitter) queryBus;
    }

    /**
     * Provides the default ParameterResolverFactory. Subclasses may override this method to provide their own default.
     *
     * @param config The configuration based on which the component is initialized.
     * @return The default ParameterResolverFactory to use.
     */
    protected ParameterResolverFactory defaultParameterResolverFactory(Configuration config) {
        return MultiParameterResolverFactory.ordered(ClasspathParameterResolverFactory.forClass(getClass()),
                                                     new ConfigurationParameterResolverFactory(config));
    }

    /**
     * Provides the default HandlerDefinition. Subclasses may override this method to provide their own default.
     *
     * @param inspectedClass The class being inspected for handlers
     * @return The default HandlerDefinition to use
     */
    protected HandlerDefinition defaultHandlerDefinition(Class<?> inspectedClass) {
        return ClasspathHandlerDefinition.forClass(inspectedClass);
    }

    /**
     * Provides the default CommandBus implementation. Subclasses may override this method to provide their own default.
     *
     * @param config The configuration based on which the component is initialized.
     * @return The default CommandBus to use.
     */
    protected CommandBus defaultCommandBus(Configuration config) {
        SimpleCommandBus cb =
                new SimpleCommandBus(config.getComponent(TransactionManager.class, () -> NoTransactionManager.INSTANCE),
                                     config.messageMonitor(SimpleCommandBus.class, "commandBus"));
        cb.registerHandlerInterceptor(new CorrelationDataInterceptor<>(config.correlationDataProviders()));
        return cb;
    }

    /**
     * Returns a {@link ConfigurationResourceInjector} that injects resources defined in the given {@code config
     * Configuration}.
     *
     * @param config The configuration that supplies registered components.
     * @return A resource injector that supplies components registered with the configuration.
     */
    protected ResourceInjector defaultResourceInjector(Configuration config) {
        return new ConfigurationResourceInjector(config);
    }

    /**
     * Provides the default {@link DeadlineManager} implementation. Subclasses may override this method to provide their
     * own default.
     *
     * @param config The configuration that supplies registered components.
     * @return The default DeadlineManager to use
     */
    protected DeadlineManager defaultDeadlineManager(Configuration config) {
        return new SimpleDeadlineManager(new ConfigurationScopeAwareProvider(config));
    }

    /**
     * Provides the default EventBus implementation. Subclasses may override this method to provide their own default.
     *
     * @param config The configuration based on which the component is initialized.
     * @return The default EventBus to use.
     */
    protected EventBus defaultEventBus(Configuration config) {
        return new SimpleEventBus(Integer.MAX_VALUE, config.messageMonitor(EventBus.class, "eventBus"));
    }

    /**
     * Provides the default Serializer implementation. Subclasses may override this method to provide their own default.
     *
     * @param config The configuration based on which the component is initialized.
     * @return The default Serializer to use.
     */
    protected Serializer defaultSerializer(Configuration config) {
        return new XStreamSerializer(config.getComponent(RevisionResolver.class, AnnotationRevisionResolver::new));
    }

    @Override
    public Configurer registerEventUpcaster(Function<Configuration, EventUpcaster> upcasterBuilder) {
        upcasters.add(new Component<>(config, "upcaster", upcasterBuilder));
        return this;
    }

    @Override
    public Configurer configureMessageMonitor(
            Function<Configuration, BiFunction<Class<?>, String, MessageMonitor<Message<?>>>> builder) {
        messageMonitorFactoryBuilder.add((conf, type, name) -> builder.apply(conf).apply(type, name));
        return this;
    }

    @Override
    public Configurer configureMessageMonitor(Class<?> componentType, MessageMonitorFactory messageMonitorFactory) {
        messageMonitorFactoryBuilder.add(componentType, messageMonitorFactory);
        return this;
    }

    @Override
    public Configurer configureMessageMonitor(Class<?> componentType,
                                              String componentName,
                                              MessageMonitorFactory messageMonitorFactory) {
        messageMonitorFactoryBuilder.add(componentType, componentName, messageMonitorFactory);
        return this;
    }

    @Override
    public Configurer configureCorrelationDataProviders(
            Function<Configuration, List<CorrelationDataProvider>> correlationDataProviderBuilder) {
        correlationProviders.update(correlationDataProviderBuilder);
        return this;
    }

    @Override
    public Configurer registerModule(ModuleConfiguration module) {
        if (initialized) {
            module.initialize(config);
        } else {
            initHandlers.add(new ConsumerHandler(module.phase(), module::initialize));
        }
        this.modules.add(module);
        startHandlers.add(new RunnableHandler(module.phase(), module::start));
        shutdownHandlers.add(new RunnableHandler(module.phase(), module::shutdown));
        return this;
    }

    @Override
    public Configurer registerCommandHandler(int phase,
                                             Function<Configuration, Object> annotatedCommandHandlerBuilder) {
        startHandlers.add(new RunnableHandler(phase, () -> {
            Object handler = annotatedCommandHandlerBuilder.apply(config);
            Assert.notNull(handler, () -> "annotatedCommandHandler may not be null");
            Registration registration =
                    new AnnotationCommandHandlerAdapter(handler,
                                                        config.parameterResolverFactory(),
                                                        config.handlerDefinition(handler.getClass()))
                            .subscribe(config.commandBus());
            shutdownHandlers.add(new RunnableHandler(phase, registration::cancel));
        }));
        return this;
    }

    @Override
    @SuppressWarnings("unchecked")
    public Configurer registerQueryHandler(int phase, Function<Configuration, Object> annotatedQueryHandlerBuilder) {
        startHandlers.add(new RunnableHandler(phase, () -> {
            Object annotatedHandler = annotatedQueryHandlerBuilder.apply(config);
            Assert.notNull(annotatedHandler, () -> "annotatedQueryHandler may not be null");

            Registration registration = new AnnotationQueryHandlerAdapter(annotatedHandler,
                                                                          config.parameterResolverFactory(),
                                                                          config.handlerDefinition(annotatedHandler
                                                                                                           .getClass()))
                    .subscribe(config.queryBus());
            shutdownHandlers.add(new RunnableHandler(phase, registration::cancel));
        }));
        return this;
    }

    @Override
    public <C> Configurer registerComponent(Class<C> componentType,
                                            Function<Configuration, ? extends C> componentBuilder) {
        components.put(componentType, new Component<>(config, componentType.getSimpleName(), componentBuilder));
        return this;
    }

    @Override
    public Configurer configureEmbeddedEventStore(Function<Configuration, EventStorageEngine> storageEngineBuilder) {
        return configureEventStore(c -> {
            MessageMonitor<Message<?>> monitor =
                    messageMonitorFactoryComponent.get().apply(EmbeddedEventStore.class, "eventStore");
            EmbeddedEventStore eventStore = new EmbeddedEventStore(storageEngineBuilder.apply(c), monitor);
            c.onShutdown(eventStore::shutDown);
            return eventStore;
        });
    }

    @Override
    public Configurer configureEventSerializer(Function<Configuration, Serializer> eventSerializerBuilder) {
        eventSerializer.update(eventSerializerBuilder);
        return this;
    }

    @Override
    public Configurer configureMessageSerializer(Function<Configuration, Serializer> messageSerializerBuilder) {
        messageSerializer.update(messageSerializerBuilder);
        return this;
    }

    @Override
    public <A> Configurer configureAggregate(AggregateConfiguration<A> aggregateConfiguration) {
        this.modules.add(aggregateConfiguration);
        this.aggregateConfigurations.put(aggregateConfiguration.aggregateType(), aggregateConfiguration);
        this.initHandlers.add(new ConsumerHandler(aggregateConfiguration.phase(), aggregateConfiguration::initialize));
        this.startHandlers.add(new RunnableHandler(aggregateConfiguration.phase(), aggregateConfiguration::start));
        this.shutdownHandlers.add(
                new RunnableHandler(aggregateConfiguration.phase(), aggregateConfiguration::shutdown)
        );
        return this;
    }

    @Override
    public Configurer registerHandlerDefinition(
            BiFunction<Configuration, Class, HandlerDefinition> handlerDefinitionClass) {
        this.handlerDefinition.update(c -> clazz -> handlerDefinitionClass.apply(c, clazz));
        return this;
    }

    @Override
    public Configuration buildConfiguration() {
        if (!initialized) {
            verifyIdentifierFactory();
            boolean missingEventProcessingConfiguration = modules.stream()
                                                                 .noneMatch(m -> m.unwrap() instanceof EventProcessingConfiguration);
            if (missingEventProcessingConfiguration) {
                registerModule(new EventProcessingConfiguration());
            }
            invokeInitHandlers();
        }
        return config;
    }

    /**
     * Verifies that a valid {@link IdentifierFactory} class has been configured.
     *
     * @throws IllegalArgumentException if the configured factory is not valid
     */
    private void verifyIdentifierFactory() {
        try {
            IdentifierFactory.getInstance();
        } catch (Exception e) {
            throw new IllegalArgumentException("The configured IdentifierFactory could not be instantiated.", e);
        }
    }

    /**
     * Calls all registered init handlers. Registration of init handlers after this invocation will result in an
     * immediate invocation of that handler.
     */
    protected void invokeInitHandlers() {
        initialized = true;
        initHandlers.stream().sorted(comparingInt(ConsumerHandler::phase)).forEach(h -> h.accept(config));
    }

    /**
     * Invokes all registered start handlers.
     */
    protected void invokeStartHandlers() {
        startHandlers.stream().sorted(comparingInt(RunnableHandler::phase)).forEach(RunnableHandler::run);
    }

    /**
     * Invokes all registered shutdown handlers.
     */
    protected void invokeShutdownHandlers() {
        shutdownHandlers.stream().sorted(comparingInt(RunnableHandler::phase).reversed()).forEach(RunnableHandler::run);
    }

    /**
     * Returns the current Configuration object being built by this Configurer, without initializing it. Note that
     * retrieving objects from this configuration may lead to premature initialization of certain components.
     *
     * @return The current Configuration object being built by this Configurer.
     */
    protected Configuration getConfig() {
        return config;
    }

    /**
     * Returns a map of all registered components in this configuration. The key of the map is the registered component
     * type (typically an interface), the value is a Component instance that wraps the actual implementation. Note that
     * calling {@link Component#get()} may prematurely initialize a component.
     *
     * @return A map of all registered components in this configuration.
     */
    public Map<Class<?>, Component<?>> getComponents() {
        return components;
    }

    private static class ConsumerHandler {

        private final int phase;
        private final Consumer<Configuration> handler;

        private ConsumerHandler(int phase, Consumer<Configuration> handler) {
            this.phase = phase;
            this.handler = handler;
        }

        public int phase() {
            return phase;
        }

        public void accept(Configuration configuration) {
            handler.accept(configuration);
        }
    }

    private static class RunnableHandler {

        private final int phase;
        private final Runnable handler;

        private RunnableHandler(int phase, Runnable handler) {
            this.phase = phase;
            this.handler = handler;
        }

        public int phase() {
            return phase;
        }

        public void run() {
            handler.run();
        }
    }

    private class ConfigurationImpl implements Configuration {

        @Override
        @SuppressWarnings("unchecked")
        public <T> Repository<T> repository(Class<T> aggregateType) {
            AggregateConfiguration<T> aggregateConfigurer =
                    DefaultConfigurer.this.aggregateConfigurations.get(aggregateType);
            if (aggregateConfigurer == null) {
                throw new IllegalArgumentException(
                        "Aggregate " + aggregateType.getSimpleName() + " has not been configured");
            }
            return aggregateConfigurer.repository();
        }

        @Override
        public <T> T getComponent(Class<T> componentType, Supplier<T> defaultImpl) {
            return componentType.cast(components.computeIfAbsent(
                    componentType, k -> new Component<>(config, componentType.getSimpleName(), c -> defaultImpl.get())
            ).get());
        }

        @Override
        public <M extends Message<?>> MessageMonitor<? super M> messageMonitor(Class<?> componentType,
                                                                               String componentName) {
            return messageMonitorFactoryComponent.get().apply(componentType, componentName);
        }

        @Override
        public Serializer eventSerializer() {
            return eventSerializer.get();
        }

        @Override
        public Serializer messageSerializer() {
            return messageSerializer.get();
        }

        @Override
        public void start() {
            invokeStartHandlers();
        }

        @Override
        public void shutdown() {
            invokeShutdownHandlers();
        }

        @Override
        public List<CorrelationDataProvider> correlationDataProviders() {
            return correlationProviders.get();
        }

        @Override
        public List<ModuleConfiguration> getModules() {
            return modules;
        }

        @Override
        public void onShutdown(int phase, Runnable shutdownHandler) {
            shutdownHandlers.add(new RunnableHandler(phase, shutdownHandler));
        }

        @Override
        public EventUpcasterChain upcasterChain() {
            return upcasterChain.get();
        }

        @Override
        public void onStart(int phase, Runnable startHandler) {
            startHandlers.add(new RunnableHandler(phase, startHandler));
        }

        @Override
        public HandlerDefinition handlerDefinition(Class<?> inspectedType) {
            return handlerDefinition.get().apply(inspectedType);
        }
    }
}<|MERGE_RESOLUTION|>--- conflicted
+++ resolved
@@ -146,6 +146,7 @@
         components.put(QueryGateway.class, new Component<>(config, "queryGateway", this::defaultQueryGateway));
         components.put(ResourceInjector.class,
                        new Component<>(config, "resourceInjector", this::defaultResourceInjector));
+        components.put(DeadlineManager.class, new Component<>(config, "deadlineManager", this::defaultDeadlineManager));
     }
 
     /**
@@ -207,27 +208,6 @@
     }
 
     /**
-<<<<<<< HEAD
-=======
-     * Initialize the Configurer.
-     */
-    protected DefaultConfigurer() {
-        components.put(ParameterResolverFactory.class,
-                       new Component<>(config, "parameterResolverFactory", this::defaultParameterResolverFactory));
-        components.put(Serializer.class, new Component<>(config, "serializer", this::defaultSerializer));
-        components.put(CommandBus.class, new Component<>(config, "commandBus", this::defaultCommandBus));
-        components.put(EventBus.class, new Component<>(config, "eventBus", this::defaultEventBus));
-        components.put(EventStore.class, new Component<>(config, "eventStore", Configuration::eventStore));
-        components.put(CommandGateway.class, new Component<>(config, "commandGateway", this::defaultCommandGateway));
-        components.put(QueryBus.class, new Component<>(config, "queryBus", this::defaultQueryBus));
-        components.put(QueryGateway.class, new Component<>(config, "queryGateway", this::defaultQueryGateway));
-        components.put(ResourceInjector.class,
-                       new Component<>(config, "resourceInjector", this::defaultResourceInjector));
-        components.put(DeadlineManager.class, new Component<>(config, "deadlineManager", this::defaultDeadlineManager));
-    }
-
-    /**
->>>>>>> a2d42146
      * Returns a {@link DefaultCommandGateway} that will use the configuration's {@link CommandBus} to dispatch
      * commands.
      *
