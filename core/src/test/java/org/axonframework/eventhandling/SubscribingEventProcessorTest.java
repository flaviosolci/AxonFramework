--- conflicted
+++ resolved
@@ -36,13 +36,8 @@
 
     @Before
     public void setUp() {
-<<<<<<< HEAD
-        mockListener = mock(EventListener.class);
+        mockListener = mock(EventMessageHandler.class);
         eventHandlerInvoker = SimpleEventHandlerInvoker.builder().eventListeners(mockListener).build();
-=======
-        mockListener = mock(EventMessageHandler.class);
-        eventHandlerInvoker = new SimpleEventHandlerInvoker(mockListener);
->>>>>>> 2611fa2d
         eventBus = EmbeddedEventStore.builder().storageEngine(new InMemoryEventStorageEngine()).build();
         testSubject = SubscribingEventProcessor.builder()
                                                .name("test")
