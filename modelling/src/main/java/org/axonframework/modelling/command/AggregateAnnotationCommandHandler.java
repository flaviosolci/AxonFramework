/*
 * Copyright (c) 2010-2022. Axon Framework
 *
 * Licensed under the Apache License, Version 2.0 (the "License");
 * you may not use this file except in compliance with the License.
 * You may obtain a copy of the License at
 *
 *    http://www.apache.org/licenses/LICENSE-2.0
 *
 * Unless required by applicable law or agreed to in writing, software
 * distributed under the License is distributed on an "AS IS" BASIS,
 * WITHOUT WARRANTIES OR CONDITIONS OF ANY KIND, either express or implied.
 * See the License for the specific language governing permissions and
 * limitations under the License.
 */

package org.axonframework.modelling.command;

import org.axonframework.commandhandling.AnnotationCommandHandlerAdapter;
import org.axonframework.commandhandling.CommandBus;
import org.axonframework.commandhandling.CommandHandler;
import org.axonframework.commandhandling.CommandMessage;
import org.axonframework.commandhandling.CommandMessageHandler;
import org.axonframework.commandhandling.CommandMessageHandlingMember;
import org.axonframework.commandhandling.NoHandlerForCommandException;
import org.axonframework.common.AxonConfigurationException;
import org.axonframework.common.Registration;
import org.axonframework.messaging.MessageHandler;
import org.axonframework.messaging.annotation.ClasspathParameterResolverFactory;
import org.axonframework.messaging.annotation.HandlerDefinition;
import org.axonframework.messaging.annotation.MessageHandlingMember;
import org.axonframework.messaging.annotation.ParameterResolverFactory;
import org.axonframework.modelling.command.inspection.AggregateModel;
import org.axonframework.modelling.command.inspection.AnnotatedAggregateMetaModelFactory;
import org.axonframework.modelling.command.inspection.CreationPolicyMember;

import java.lang.reflect.Executable;
import java.lang.reflect.Method;
import java.util.ArrayList;
import java.util.HashMap;
import java.util.HashSet;
import java.util.List;
import java.util.Map;
import java.util.Objects;
import java.util.Optional;
import java.util.Set;
import java.util.concurrent.atomic.AtomicReference;
import java.util.stream.Collectors;

import static org.axonframework.common.BuilderUtils.assertNonNull;
import static org.axonframework.common.BuilderUtils.assertThat;
import static org.axonframework.modelling.command.AggregateCreationPolicy.NEVER;

/**
 * Command handler that registers a set of {@link CommandHandler} based on annotations of an aggregate. Those annotations
 * may appear on methods, in which case a specific aggregate instance needs to be targeted by the command, or on the
 * constructor. The latter will create a new Aggregate instance, which is then stored in the repository.
 *
 * Despite being an {@link CommandMessageHandler} it does not actually handle the commands. During registration to the
 * {@link CommandBus} it registers the {@link CommandMessageHandler}s directly instead of itself so duplicate command
 * handlers can be detected and handled correctly.
 *
 * @param <T> the type of aggregate this handler handles commands for
 * @author Allard Buijze
 * @since 1.2
 */
public class AggregateAnnotationCommandHandler<T> implements CommandMessageHandler {

    private final Repository<T> repository;
    private final CommandTargetResolver commandTargetResolver;
    private final List<MessageHandler<CommandMessage<?>>> handlers;
    private final Set<String> supportedCommandNames;
    private final Map<String, Set<MessageHandler<CommandMessage<?>>>> supportedCommandsByName;
    private final CreationPolicyAggregateFactory<T> creationPolicyAggregateFactory;

    /**
     * Instantiate a Builder to be able to create a {@link AggregateAnnotationCommandHandler}.
     * <p>
<<<<<<< HEAD
     * The {@link CommandTargetResolver} is defaulted to amn {@link AnnotationCommandTargetResolver} The
     * {@link Repository} is a <b>hard requirement</b> and as such should be provided. Next to that, this Builder's goal
     * is to provide an {@link AggregateModel} (describing the structure of a given aggregate). To instantiate this
     * AggregateModel, either an {@link AggregateModel} can be provided directly or an {@code aggregateType} of type
     * {@link Class} can be used. The latter will internally resolve to an AggregateModel. Thus, either the
     * AggregateModel <b>or</b> the {@code aggregateType} should be provided.
=======
     * The {@link CommandTargetResolver} is defaulted to a {@link AnnotationCommandTargetResolver}.
     * The {@link Repository} is a <b>hard requirement</b> and as such should be provided.
     * Next to that, this Builder's goal is to provide an {@link AggregateModel} (describing the structure of a given
     * aggregate). To instantiate this AggregateModel, either an {@link AggregateModel} can be provided directly or an
     * {@code aggregateType} of type {@link Class} can be used. The latter will internally resolve to an
     * AggregateModel. Thus, either the AggregateModel <b>or</b> the {@code aggregateType} should be provided.
>>>>>>> 7920f24f
     *
     * @param <T> the type of aggregate this {@link AggregateAnnotationCommandHandler} handles commands for
     * @return a Builder to be able to create a {@link AggregateAnnotationCommandHandler}
     */
    public static <T> Builder<T> builder() {
        return new Builder<>();
    }

    /**
     * Instantiate a {@link AggregateAnnotationCommandHandler} based on the fields contained in the {@link Builder}.
     * <p>
     * Will assert that the {@link Repository} and {@link CommandTargetResolver} are not {@code null}, and will throw an
     * {@link AxonConfigurationException} if either of them is {@code null}. Next to that, the provided Builder's goal
     * is to create an {@link AggregateModel} (describing the structure of a given aggregate). To instantiate this
     * AggregateModel, either an {@link AggregateModel} can be provided directly or an {@code aggregateType} of type
     * {@link Class} can be used. The latter will internally resolve to an AggregateModel. Thus, either the
     * AggregateModel <b>or</b> the {@code aggregateType} should be provided. An AxonConfigurationException is thrown if
     * this criteria is not met.
     *
     * @param builder the {@link Builder} used to instantiate a {@link AggregateAnnotationCommandHandler} instance
     */
    protected AggregateAnnotationCommandHandler(Builder<T> builder) {
        builder.validate();
        this.repository = builder.repository;
        this.commandTargetResolver = builder.commandTargetResolver;
        this.supportedCommandNames = new HashSet<>();
        this.supportedCommandsByName = new HashMap<>();
        AggregateModel<T> aggregateModel = builder.buildAggregateModel();
        this.creationPolicyAggregateFactory = initializeAggregateFactory(aggregateModel,
                                                                         builder.creationPolicyAggregateFactory);
        this.handlers = initializeHandlers(aggregateModel);
    }

    private CreationPolicyAggregateFactory<T> initializeAggregateFactory(AggregateModel<T> aggregateModel,
                                                           CreationPolicyAggregateFactory<T> configuredAggregateFactory) {
        if (configuredAggregateFactory != null) {
            return configuredAggregateFactory;
        }
        return new NoArgumentConstructorCreationPolicyAggregateFactory<T>(aggregateModel.entityClass());
    }

    /**
     * Subscribe this command handler to the given {@code commandBus}. The command handler will be subscribed for each
     * of the supported commands.
     *
     * @param commandBus The command bus instance to subscribe to
     * @return A handle that can be used to unsubscribe
     */
    public Registration subscribe(CommandBus commandBus) {
        List<Registration> subscriptions = supportedCommandsByName
                .entrySet()
                .stream()
                .flatMap(entry -> entry.getValue().stream().map(
                        messageHandler -> commandBus.subscribe(entry.getKey(), messageHandler)
                ))
                .filter(Objects::nonNull)
                .collect(Collectors.toList());
        return () -> subscriptions.stream().map(Registration::cancel).reduce(Boolean::logicalOr).orElse(false);
    }

    /**
     * Initializes all the handlers. First deduplicates them based on the executable provided. In the case of methods
     * contains in a parent class (with or without being overridden in subclasses), the method will only be registered
     * once by deduplication of the Executable
     */
    private List<MessageHandler<CommandMessage<?>>> initializeHandlers(AggregateModel<T> aggregateModel) {
        List<MessageHandler<CommandMessage<?>>> handlersFound = new ArrayList<>();

        aggregateModel.allCommandHandlers()
                      .values()
                      .stream()
                      .flatMap(List::stream)
                      .collect(Collectors.groupingBy(
                              handler -> handler.unwrap(Executable.class)
                                                .orElseThrow(() -> new IllegalStateException(
                                                        "A handler is missing an Executable. Please provide an "
                                                                + "Executable in your MessageHandlingMembers"
                                                ))
                      ))
                      .forEach((signature, commandHandlers) -> initializeHandler(
                              aggregateModel, commandHandlers.get(0), handlersFound
                      ));

        return handlersFound;
    }

    private void initializeHandler(AggregateModel<T> aggregateModel,
                                   MessageHandlingMember<? super T> handler,
                                   List<MessageHandler<CommandMessage<?>>> handlersFound) {

        handler.unwrap(CommandMessageHandlingMember.class).ifPresent(cmh -> {
            Optional<AggregateCreationPolicy> policy = handler.unwrap(CreationPolicyMember.class)
                                                              .map(CreationPolicyMember::creationPolicy);

            MessageHandler<CommandMessage<?>> messageHandler = null;
            if (cmh.isFactoryHandler()) {
                assertThat(
                        policy,
                        p -> p.map(AggregateCreationPolicy.ALWAYS::equals).orElse(true),
                        aggregateModel.type() + ": Static methods/constructors can only use creationPolicy ALWAYS"
                );
                messageHandler = new AggregateConstructorCommandHandler(handler);
            } else {
                switch (policy.orElse(NEVER)) {
                    case ALWAYS:
                        messageHandler = new AlwaysCreateAggregateCommandHandler(
                                handler, creationPolicyAggregateFactory
                        );
                        break;
                    case CREATE_IF_MISSING:
                        messageHandler = new AggregateCreateOrUpdateCommandHandler(
                                handler, creationPolicyAggregateFactory
                        );
                        break;
                    case NEVER:
                        messageHandler = new AggregateCommandHandler(handler);
                        break;
                }
            }
            handlersFound.add(messageHandler);
            supportedCommandsByName.computeIfAbsent(cmh.commandName(), key -> new HashSet<>()).add(messageHandler);
            supportedCommandNames.add(cmh.commandName());
        });
    }

    @Override
    public Object handle(CommandMessage<?> commandMessage) throws Exception {
        return handlers.stream()
                       .filter(ch -> ch.canHandle(commandMessage))
                       .findFirst()
                       .orElseThrow(() -> new NoHandlerForCommandException(commandMessage))
                       .handle(commandMessage);
    }

    @Override
    public boolean canHandle(CommandMessage<?> message) {
        return handlers.stream()
                       .anyMatch(ch -> ch.canHandle(message));
    }

    /**
     * Resolves the value to return when the given {@code command} has created the given {@code aggregate}. This
     * implementation returns the identifier of the created aggregate.
     * <p>
     * This method may be overridden to change the return value of this Command Handler
     *
     * @param command          The command being executed
     * @param createdAggregate The aggregate that has been created as a result of the command
     * @return The value to report as result of the command
     */
    protected Object resolveReturnValue(@SuppressWarnings("unused") CommandMessage<?> command,
                                        Aggregate<T> createdAggregate) {
        return createdAggregate.identifier();
    }

    @Override
    public Set<String> supportedCommandNames() {
        return supportedCommandNames;
    }

    /**
     * Builder class to instantiate a {@link AggregateAnnotationCommandHandler}.
     * <p>
     * The {@link CommandTargetResolver} is defaulted to an {@link AnnotationCommandTargetResolver} The
     * {@link Repository} is a <b>hard requirement</b> and as such should be provided. Next to that, this Builder's goal
     * is to provide an {@link AggregateModel} (describing the structure of a given aggregate). To instantiate this
     * AggregateModel, either an AggregateModel can be provided directly or an {@code aggregateType} of type
     * {@link Class} can be used. The latter will internally resolve to an AggregateModel. Thus, either the AggregateModel
     * <b>or</b> the {@code aggregateType} should be provided.
     *
     * @param <T> the type of aggregate this {@link AggregateAnnotationCommandHandler} handles commands for
     */
    public static class Builder<T> {

        private Repository<T> repository;
        private CommandTargetResolver commandTargetResolver = AnnotationCommandTargetResolver.builder().build();
        private Class<T> aggregateType;
        private ParameterResolverFactory parameterResolverFactory;
        private HandlerDefinition handlerDefinition;
        private AggregateModel<T> aggregateModel;
        private CreationPolicyAggregateFactory<T> creationPolicyAggregateFactory;

        /**
         * Sets the {@link Repository} used to add and load Aggregate instances of generic type {@code T} upon handling
         * commands for it.
         *
         * @param repository a {@link Repository} used to add and load Aggregate instances of generic type {@code T}
         *                   upon handling commands for it
         * @return the current Builder instance, for fluent interfacing
         */
        public Builder<T> repository(Repository<T> repository) {
            assertNonNull(repository, "Repository may not be null");
            this.repository = repository;
            return this;
        }

        /**
         * Sets the {@link CommandTargetResolver} used to resolve the command handling target. Defaults to an
         * {@link AnnotationCommandTargetResolver}.
         *
         * @param commandTargetResolver a {@link CommandTargetResolver} used to resolve the command handling target
         * @return the current Builder instance, for fluent interfacing
         */
        public Builder<T> commandTargetResolver(CommandTargetResolver commandTargetResolver) {
            assertNonNull(commandTargetResolver, "CommandTargetResolver may not be null");
            this.commandTargetResolver = commandTargetResolver;
            return this;
        }

        /**
         * Sets the {@code aggregateType} as a {@code Class}, specifying the type of aggregate an {@link AggregateModel}
         * should be created for. Either this field or the {@link #aggregateModel(AggregateModel)} should be provided to
         * correctly instantiate an {@link AggregateAnnotationCommandHandler}.
         *
         * @param aggregateType the {@code aggregateType} specifying the type of aggregate an {@link AggregateModel}
         *                      should be instantiated for
         * @return the current Builder instance, for fluent interfacing
         */
        public Builder<T> aggregateType(Class<T> aggregateType) {
            assertNonNull(aggregateType, "The aggregateType may not be null");
            this.aggregateType = aggregateType;
            return this;
        }

        /**
         * Sets the {@link ParameterResolverFactory} used to resolve parameters for annotated handlers contained in the
         * Aggregate. Only used if the {@code aggregateType} approach is selected to create an {@link AggregateModel}.
         *
         * @param parameterResolverFactory a {@link ParameterResolverFactory} used to resolve parameters for annotated
         *                                 handlers contained in the Aggregate
         * @return the current Builder instance, for fluent interfacing
         */
        public Builder<T> parameterResolverFactory(ParameterResolverFactory parameterResolverFactory) {
            assertNonNull(parameterResolverFactory, "ParameterResolverFactory may not be null");
            this.parameterResolverFactory = parameterResolverFactory;
            return this;
        }

        /**
         * Sets the {@link HandlerDefinition} used to create concrete handlers for the given {@code aggregateType}. Only
         * used if the {@code aggregateType} approach is selected to create an {@link AggregateModel}.
         *
         * @param handlerDefinition a {@link HandlerDefinition} used to create concrete handlers for the given
         *                          {@code aggregateType}
         * @return the current Builder instance, for fluent interfacing
         */
        public Builder<T> handlerDefinition(HandlerDefinition handlerDefinition) {
            assertNonNull(handlerDefinition, "HandlerDefinition may not be null");
            this.handlerDefinition = handlerDefinition;
            return this;
        }

        /**
         * Sets the {@link AggregateModel} of generic type {@code T}, describing the structure of the aggregate the
         * {@link AnnotationCommandHandlerAdapter} will handle. Either this field or the {@link #aggregateType(Class)}
         * should be provided to correctly instantiate an {@link AggregateAnnotationCommandHandler}.
         *
         * @param aggregateModel the {@link AggregateModel} of generic type {@code T} of the aggregate this
         *                       {@link Repository} will store
         * @return the current Builder instance, for fluent interfacing
         */
        public Builder<T> aggregateModel(AggregateModel<T> aggregateModel) {
            assertNonNull(aggregateModel, "AggregateModel may not be null");
            this.aggregateModel = aggregateModel;
            return this;
        }

        /**
         * Sets the {@link CreationPolicyAggregateFactory<T>} for generic type {@code T}. The aggregate factory must
         * produce a new instance of the Aggregate root based on the supplied Identifier.
         *
         * @param creationPolicyAggregateFactory that returns the aggregate instance based on the identifier
         * @return the current Builder instance, for fluent interfacing
         */
        public Builder<T> creationPolicyAggregateFactory(CreationPolicyAggregateFactory<T> creationPolicyAggregateFactory) {
            assertNonNull(creationPolicyAggregateFactory, "CreationPolicyAggregateFactory may not be null");
            this.creationPolicyAggregateFactory = creationPolicyAggregateFactory;
            return this;
        }

        /**
         * Instantiate the {@link AggregateModel} of generic type {@code T} describing the structure of the Aggregate
         * this {@link AggregateAnnotationCommandHandler} will handle commands for.
         *
         * @return a {@link AggregateModel} of generic type {@code T} describing the Aggregate this
         * {@link AggregateAnnotationCommandHandler} will handle commands for
         */
        private AggregateModel<T> buildAggregateModel() {
            if (aggregateModel == null) {
                return inspectAggregateModel();
            } else {
                return aggregateModel;
            }
        }

        private AggregateModel<T> inspectAggregateModel() {
            if (parameterResolverFactory == null) {
                parameterResolverFactory = ClasspathParameterResolverFactory.forClass(aggregateType);
            }

            return handlerDefinition == null
                    ? AnnotatedAggregateMetaModelFactory.inspectAggregate(aggregateType, parameterResolverFactory)
                    : AnnotatedAggregateMetaModelFactory.inspectAggregate(aggregateType,
                                                                          parameterResolverFactory,
                                                                          handlerDefinition);
        }

        /**
         * Initializes a {@link AggregateAnnotationCommandHandler} as specified through this Builder.
         *
         * @return a {@link AggregateAnnotationCommandHandler} as specified through this Builder
         */
        public AggregateAnnotationCommandHandler<T> build() {
            return new AggregateAnnotationCommandHandler<>(this);
        }

        /**
         * Validates whether the fields contained in this Builder are set accordingly.
         *
         * @throws AxonConfigurationException if one field is asserted to be incorrect according to the Builder's
         *                                    specifications
         */
        protected void validate() throws AxonConfigurationException {
            assertNonNull(repository, "The Repository is a hard requirement and should be provided");
            if (aggregateModel == null) {
                assertNonNull(
                        aggregateType,
                        "No AggregateModel is set, whilst either it or the aggregateType is a hard requirement"
                );
                return;
            }
            assertNonNull(
                    aggregateModel,
                    "No aggregateType is set, whilst either it or the AggregateModel is a hard requirement"
            );
        }
    }

    private class AggregateConstructorCommandHandler implements MessageHandler<CommandMessage<?>> {

        private final MessageHandlingMember<?> handler;

        public AggregateConstructorCommandHandler(MessageHandlingMember<?> handler) {
            this.handler = handler;
        }

        @SuppressWarnings("unchecked")
        @Override
        public Object handle(CommandMessage<?> command) throws Exception {
            Aggregate<T> aggregate = repository.newInstance(() -> (T) handler.handle(command, null));
            return resolveReturnValue(command, aggregate);
        }

        @Override
        public boolean canHandle(CommandMessage<?> message) {
            return handler.canHandle(message);
        }
    }

    private class AlwaysCreateAggregateCommandHandler implements MessageHandler<CommandMessage<?>> {

        private final MessageHandlingMember<? super T> handler;
        private final CreationPolicyAggregateFactory<T> factoryMethod;

        private AlwaysCreateAggregateCommandHandler(MessageHandlingMember<? super T> handler,
                                                    CreationPolicyAggregateFactory<T> factoryMethod) {
            this.handler = handler;
            this.factoryMethod = factoryMethod;
        }

        @Override
        public Object handle(CommandMessage<?> command) throws Exception {
            return handleNewInstanceCreation(command, factoryMethod, handler,
                                             resolveNullableVersionedAggregateIdentifier(command));
        }

        @Override
        public boolean canHandle(CommandMessage<?> message) {
            return handler.canHandle(message);
        }
    }

    private VersionedAggregateIdentifier resolveNullableVersionedAggregateIdentifier(
            CommandMessage<?> command) {
        try {
            return commandTargetResolver.resolveTarget(command);
        } catch (IdentifierMissingException exception) {
            return null;
        }
    }

    private static <T> boolean handlerHasVoidReturnType(MessageHandlingMember<? super T> handler) {
        return handler.unwrap(Method.class)
                      .map(Method::getReturnType)
                      .filter(void.class::equals)
                      .isPresent();
    }

    private class AggregateCreateOrUpdateCommandHandler implements MessageHandler<CommandMessage<?>> {

        private final MessageHandlingMember<? super T> handler;
        private final CreationPolicyAggregateFactory<T> factoryMethod;

        public AggregateCreateOrUpdateCommandHandler(MessageHandlingMember<? super T> handler,
                                                     CreationPolicyAggregateFactory<T> factoryMethod) {
            this.handler = handler;
            this.factoryMethod = factoryMethod;
        }

        @Override
        public Object handle(CommandMessage<?> command) throws Exception {
            VersionedAggregateIdentifier versionedAggregateIdentifier = resolveNullableVersionedAggregateIdentifier(
                    command);

            Object result;
            if (versionedAggregateIdentifier != null) {
                Aggregate<T> instance = repository.loadOrCreate(versionedAggregateIdentifier.getIdentifier(),
                                                                () -> factoryMethod.create(versionedAggregateIdentifier.getIdentifierValue()));
                result = instance.handle(command);
            } else {
                result = handleNewInstanceCreation(command, factoryMethod, handler,
                                                   resolveNullableVersionedAggregateIdentifier(command));
            }
            return result;
        }

        @Override
        public boolean canHandle(CommandMessage<?> message) {
            return handler.canHandle(message);
        }
    }

    private Object handleNewInstanceCreation(CommandMessage<?> command,
                                             CreationPolicyAggregateFactory<T> factoryMethod,
                                             MessageHandlingMember<? super T> handler,
                                             VersionedAggregateIdentifier commandMessageVersionedId) throws Exception {
        AtomicReference<Object> response = new AtomicReference<>();
        AtomicReference<Exception> exceptionDuringInit = new AtomicReference<>();
        Object commandMessageAggregateId = Optional.ofNullable(commandMessageVersionedId)
                                                   .map(VersionedAggregateIdentifier::getIdentifierValue)
                                                   .orElse(null);

        Aggregate<T> aggregate = repository.newInstance(() -> factoryMethod.create(commandMessageAggregateId),
                                                         agg -> {
                                                            try {
                                                                response.set(agg.handle(command));
                                                            } catch (Exception e) {
                                                                exceptionDuringInit.set(e);
                                                            }
                                                        });

        if (exceptionDuringInit.get() != null) {
            throw exceptionDuringInit.get();
        }

        return handlerHasVoidReturnType(handler) ? resolveReturnValue(command, aggregate) : response.get();
    }
    private class AggregateCommandHandler implements MessageHandler<CommandMessage<?>> {

        private final MessageHandlingMember<? super T> handler;

        public AggregateCommandHandler(MessageHandlingMember<? super T> handler) {
            this.handler = handler;
        }

        @Override
        public Object handle(CommandMessage<?> command) throws Exception {
            VersionedAggregateIdentifier iv = commandTargetResolver.resolveTarget(command);
            return repository.load(iv.getIdentifier(), iv.getVersion()).handle(command);
        }

        @Override
        public boolean canHandle(CommandMessage<?> message) {
            return handler.canHandle(message);
        }
    }
}<|MERGE_RESOLUTION|>--- conflicted
+++ resolved
@@ -76,21 +76,12 @@
     /**
      * Instantiate a Builder to be able to create a {@link AggregateAnnotationCommandHandler}.
      * <p>
-<<<<<<< HEAD
-     * The {@link CommandTargetResolver} is defaulted to amn {@link AnnotationCommandTargetResolver} The
-     * {@link Repository} is a <b>hard requirement</b> and as such should be provided. Next to that, this Builder's goal
-     * is to provide an {@link AggregateModel} (describing the structure of a given aggregate). To instantiate this
-     * AggregateModel, either an {@link AggregateModel} can be provided directly or an {@code aggregateType} of type
-     * {@link Class} can be used. The latter will internally resolve to an AggregateModel. Thus, either the
-     * AggregateModel <b>or</b> the {@code aggregateType} should be provided.
-=======
      * The {@link CommandTargetResolver} is defaulted to a {@link AnnotationCommandTargetResolver}.
      * The {@link Repository} is a <b>hard requirement</b> and as such should be provided.
      * Next to that, this Builder's goal is to provide an {@link AggregateModel} (describing the structure of a given
      * aggregate). To instantiate this AggregateModel, either an {@link AggregateModel} can be provided directly or an
      * {@code aggregateType} of type {@link Class} can be used. The latter will internally resolve to an
      * AggregateModel. Thus, either the AggregateModel <b>or</b> the {@code aggregateType} should be provided.
->>>>>>> 7920f24f
      *
      * @param <T> the type of aggregate this {@link AggregateAnnotationCommandHandler} handles commands for
      * @return a Builder to be able to create a {@link AggregateAnnotationCommandHandler}
