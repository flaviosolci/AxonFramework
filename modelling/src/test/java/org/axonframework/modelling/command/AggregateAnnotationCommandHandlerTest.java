--- conflicted
+++ resolved
@@ -20,7 +20,6 @@
 import org.axonframework.commandhandling.CommandHandler;
 import org.axonframework.commandhandling.CommandMessage;
 import org.axonframework.commandhandling.CommandResultMessage;
-import org.axonframework.commandhandling.DuplicateCommandHandlerResolution;
 import org.axonframework.commandhandling.DuplicateCommandHandlerSubscriptionException;
 import org.axonframework.commandhandling.SimpleCommandBus;
 import org.axonframework.commandhandling.callbacks.LoggingCallback;
@@ -59,6 +58,7 @@
 import java.util.concurrent.Callable;
 import java.util.function.Consumer;
 
+import static org.axonframework.commandhandling.DuplicateCommandHandlerResolution.rejectDuplicates;
 import static org.axonframework.commandhandling.GenericCommandMessage.asCommandMessage;
 import static org.axonframework.modelling.command.AggregateLifecycle.apply;
 import static org.junit.jupiter.api.Assertions.*;
@@ -91,17 +91,16 @@
                         aggregateModel,
                         mock(EventBus.class)
                 ));
-        when(mockRepository.newInstance(any(), any())).thenAnswer(
-                invocation -> {
-                    AnnotatedAggregate<StubCommandAnnotatedAggregate> aggregate = AnnotatedAggregate.initialize(
-                            (Callable<StubCommandAnnotatedAggregate>) invocation.getArguments()[0],
-                            aggregateModel,
-                            mock(EventBus.class)
-                    );
-                    Consumer<Aggregate<?>> consumer = (Consumer<Aggregate<?>>) invocation.getArguments()[1];
-                    consumer.accept(aggregate);
-                    return aggregate;
-                });
+        when(mockRepository.newInstance(any(), any())).thenAnswer(invocation -> {
+            AnnotatedAggregate<StubCommandAnnotatedAggregate> aggregate = AnnotatedAggregate.initialize(
+                    (Callable<StubCommandAnnotatedAggregate>) invocation.getArguments()[0],
+                    aggregateModel,
+                    mock(EventBus.class)
+            );
+            Consumer<Aggregate<?>> consumer = (Consumer<Aggregate<?>>) invocation.getArguments()[1];
+            consumer.accept(aggregate);
+            return aggregate;
+        });
 
         ParameterResolverFactory parameterResolverFactory = MultiParameterResolverFactory.ordered(
                 ClasspathParameterResolverFactory.forClass(AggregateAnnotationCommandHandler.class),
@@ -176,7 +175,7 @@
         // Is subscribed two times because of the duplicate handler. This is good and indicates usage of the
         // DuplicateCommandHandlerResolver
         verify(commandBus, times(2)).subscribe(eq(UpdateCommandWithAnnotatedMethod.class.getName()),
-                                     any(MessageHandler.class));
+                                               any(MessageHandler.class));
     }
 
     @Test
@@ -222,8 +221,8 @@
         commandBus.dispatch(message, callback);
         verify(mockRepository).newInstance(any(), any());
         ArgumentCaptor<CommandMessage<Object>> commandCaptor = ArgumentCaptor.forClass(CommandMessage.class);
-        ArgumentCaptor<CommandResultMessage<String>> responseCaptor = ArgumentCaptor
-                .forClass(CommandResultMessage.class);
+        ArgumentCaptor<CommandResultMessage<String>> responseCaptor =
+                ArgumentCaptor.forClass(CommandResultMessage.class);
         verify(callback).onResult(commandCaptor.capture(), responseCaptor.capture());
         assertEquals(message, commandCaptor.getValue());
         assertEquals("Always create works fine", responseCaptor.getValue().getPayload());
@@ -578,18 +577,39 @@
     }
 
     @Test
-<<<<<<< HEAD
+    void testUsesDuplicateCommandHandlerResolver() {
+        commandBus = SimpleCommandBus.builder()
+                                     .duplicateCommandHandlerResolver(rejectDuplicates())
+                                     .build();
+        commandBus = spy(commandBus);
+        mockRepository = mock(Repository.class);
+
+        ParameterResolverFactory parameterResolverFactory = MultiParameterResolverFactory.ordered(
+                ClasspathParameterResolverFactory.forClass(AggregateAnnotationCommandHandler.class),
+                new CustomParameterResolverFactory()
+        );
+        aggregateModel = AnnotatedAggregateMetaModelFactory.inspectAggregate(StubCommandAnnotatedAggregate.class,
+                                                                             parameterResolverFactory);
+        testSubject = AggregateAnnotationCommandHandler.<StubCommandAnnotatedAggregate>builder()
+                                                       .aggregateType(StubCommandAnnotatedAggregate.class)
+                                                       .repository(mockRepository)
+                                                       .build();
+
+        assertThrows(DuplicateCommandHandlerSubscriptionException.class, () -> testSubject.subscribe(commandBus));
+    }
+
+    @Test
     void testCommandHandlerByAbstractEntityWithTheSameCommandType() {
         String aggregateIdentifier = "abc123";
         final StubCommandAnnotatedAggregate root = new StubCommandAnnotatedAggregate(aggregateIdentifier);
         root.initializeEntity("1");
         when(mockRepository.load(anyString(), any())).thenAnswer(i -> createAggregate(root));
-        commandBus.dispatch(asCommandMessage(
-                new UpdateAbstractEntityFromCollectionStateCommand(aggregateIdentifier, "1_b")),
+        commandBus.dispatch(
+                asCommandMessage(new UpdateAbstractEntityFromCollectionStateCommand(aggregateIdentifier, "1_b")),
                 (commandMessage, commandResultMessage) -> {
                     if (commandResultMessage.isExceptional()) {
                         commandResultMessage.optionalExceptionResult()
-                                .ifPresent(Throwable::printStackTrace);
+                                            .ifPresent(Throwable::printStackTrace);
                         fail("Did not expect exception");
                     }
                     assertEquals("handled by 1_b", commandResultMessage.getPayload());
@@ -605,8 +625,8 @@
         final StubCommandAnnotatedAggregate root = new StubCommandAnnotatedAggregate(aggregateIdentifier);
         root.initializeEntity("1");
         when(mockRepository.load(anyString(), any())).thenAnswer(i -> createAggregate(root));
-        commandBus.dispatch(asCommandMessage(
-                new UpdateAbstractEntityFromCollectionStateCommand(aggregateIdentifier, "1_c")),
+        commandBus.dispatch(
+                asCommandMessage(new UpdateAbstractEntityFromCollectionStateCommand(aggregateIdentifier, "1_c")),
                 (commandMessage, commandResultMessage) -> {
                     if (commandResultMessage.isExceptional()) {
                         Throwable cause = commandResultMessage.exceptionResult();
@@ -616,28 +636,6 @@
                     }
                 }
         );
-=======
-    void testUsesDuplicateCommandHandlerResolver() throws Exception {
-        commandBus = SimpleCommandBus.builder()
-                                     .duplicateCommandHandlerResolver(DuplicateCommandHandlerResolution.rejectDuplicates())
-                                     .build();
-        commandBus = spy(commandBus);
-        mockRepository = mock(Repository.class);
-
-        ParameterResolverFactory parameterResolverFactory = MultiParameterResolverFactory.ordered(
-                ClasspathParameterResolverFactory.forClass(AggregateAnnotationCommandHandler.class),
-                new CustomParameterResolverFactory());
-        aggregateModel = AnnotatedAggregateMetaModelFactory.inspectAggregate(StubCommandAnnotatedAggregate.class,
-                                                                             parameterResolverFactory);
-        testSubject = AggregateAnnotationCommandHandler.<StubCommandAnnotatedAggregate>builder()
-                                                       .aggregateType(StubCommandAnnotatedAggregate.class)
-                                                       .repository(mockRepository)
-                                                       .build();
-
-        assertThrows(DuplicateCommandHandlerSubscriptionException.class, () -> {
-            testSubject.subscribe(commandBus);
-        });
->>>>>>> bfe98e27
     }
 
     @SuppressWarnings("unused")
@@ -783,8 +781,8 @@
                 this.absEntitiesA = new ArrayList<>();
                 this.absEntitiesB = new ArrayList<>();
             }
-            this.absEntitiesA.add(new StubCommandAnnotatedAbstractEntityA(id+"_a"));
-            this.absEntitiesB.add(new StubCommandAnnotatedAbstractEntityB(id+"_b"));
+            this.absEntitiesA.add(new StubCommandAnnotatedAbstractEntityA(id + "_a"));
+            this.absEntitiesB.add(new StubCommandAnnotatedAbstractEntityB(id + "_b"));
         }
     }
 
@@ -870,6 +868,7 @@
         public String abstractId;
     }
 
+    @SuppressWarnings("unused")
     private static class StubCommandAnnotatedAbstractEntityA extends StubCommandAbstractEntity {
 
         public StubCommandAnnotatedAbstractEntityA() {
@@ -890,6 +889,7 @@
         }
     }
 
+    @SuppressWarnings("unused")
     private static class StubCommandAnnotatedAbstractEntityB extends StubCommandAbstractEntity {
 
         public StubCommandAnnotatedAbstractEntityB() {
@@ -961,6 +961,7 @@
         }
     }
 
+    @SuppressWarnings("unused")
     private static class AlwaysCreateCommand {
 
         @TargetAggregateIdentifier
