--- conflicted
+++ resolved
@@ -201,7 +201,6 @@
     }
 
     @Test
-<<<<<<< HEAD
     void testCommandHandlerCreatesAlwaysAggregateInstance() throws Exception {
         final CommandCallback<Object, Object> callback = spy(LoggingCallback.INSTANCE);
         final CommandMessage<Object> message = asCommandMessage(new AlwaysCreateCommand("id", "parameter"));
@@ -238,10 +237,7 @@
     }
 
     @Test
-    public void testCommandHandlerCreatesOrUpdatesAggregateInstance() throws Exception {
-=======
     public void commandHandlerCreatesOrUpdatesAggregateInstance() throws Exception {
->>>>>>> d06a7ec9
         final CommandCallback<Object, Object> callback = spy(LoggingCallback.INSTANCE);
         final CommandMessage<Object> message = asCommandMessage(new CreateOrUpdateCommand("id", "Hi"));
 
