/*
 * Copyright (c) 2010-2022. Axon Framework
 *
 * Licensed under the Apache License, Version 2.0 (the "License");
 * you may not use this file except in compliance with the License.
 * You may obtain a copy of the License at
 *
 *    http://www.apache.org/licenses/LICENSE-2.0
 *
 * Unless required by applicable law or agreed to in writing, software
 * distributed under the License is distributed on an "AS IS" BASIS,
 * WITHOUT WARRANTIES OR CONDITIONS OF ANY KIND, either express or implied.
 * See the License for the specific language governing permissions and
 * limitations under the License.
 */

package org.axonframework.modelling.saga;

import org.axonframework.eventhandling.EventMessage;
import org.axonframework.eventhandling.GenericEventMessage;
import org.axonframework.eventhandling.ListenerInvocationErrorHandler;
import org.axonframework.eventhandling.Segment;
import org.axonframework.messaging.ResultMessage;
import org.axonframework.messaging.unitofwork.DefaultUnitOfWork;
import org.axonframework.messaging.unitofwork.UnitOfWork;
import org.axonframework.modelling.utils.MockException;
import org.axonframework.tracing.SpanFactory;
import org.axonframework.tracing.TestSpanFactory;
import org.junit.jupiter.api.*;
import org.mockito.*;

import java.util.Arrays;
import java.util.Collections;
import java.util.Set;
import java.util.concurrent.CopyOnWriteArraySet;
import java.util.function.Supplier;
import javax.annotation.Nonnull;

import static java.util.Collections.singleton;
import static org.junit.jupiter.api.Assertions.*;
import static org.junit.jupiter.api.Assumptions.*;
import static org.mockito.Mockito.*;

class SagaManagerTest {

    private AbstractSagaManager<Object> testSubject;
    private SagaRepository<Object> mockSagaRepository;
    private ListenerInvocationErrorHandler mockErrorHandler;
    private Saga<Object> mockSaga1;
    private Saga<Object> mockSaga2;
    private Saga<Object> mockSaga3;
    private AssociationValue associationValue;
    private TestSpanFactory spanFactory;

    @SuppressWarnings("unchecked")
    @BeforeEach
    void setUp() {
        spanFactory = new TestSpanFactory();
        mockSagaRepository = mock(SagaRepository.class);
        mockSaga1 = mock(Saga.class);
        mockSaga2 = mock(Saga.class);
        mockSaga3 = mock(Saga.class);
        mockErrorHandler = mock(ListenerInvocationErrorHandler.class);
        when(mockSaga1.isActive()).thenReturn(true);
        when(mockSaga2.isActive()).thenReturn(true);
        when(mockSaga3.isActive()).thenReturn(false);
        when(mockSaga1.getSagaIdentifier()).thenReturn("saga1");
        when(mockSaga2.getSagaIdentifier()).thenReturn("saga2");
        when(mockSaga3.getSagaIdentifier()).thenReturn("saga3");
        when(mockSagaRepository.load("saga1")).thenReturn(mockSaga1);
        when(mockSagaRepository.load("saga2")).thenReturn(mockSaga2);
        when(mockSagaRepository.load("saga3")).thenReturn(mockSaga3);
        when(mockSagaRepository.load("noSaga")).thenReturn(null);
        associationValue = new AssociationValue("association", "value");
        final AssociationValuesImpl associationValues = new AssociationValuesImpl(singleton(associationValue));
        when(mockSaga1.getAssociationValues()).thenReturn(associationValues);
        when(mockSaga2.getAssociationValues()).thenReturn(associationValues);
        when(mockSaga3.getAssociationValues()).thenReturn(associationValues);

        when(mockSaga1.canHandle(any(EventMessage.class))).thenReturn(true);
        when(mockSaga2.canHandle(any(EventMessage.class))).thenReturn(true);

        when(mockSagaRepository.find(eq(associationValue)))
                .thenReturn(setOf("saga1", "saga2", "saga3", "noSaga"));

        testSubject = TestableAbstractSagaManager.builder()
                                                 .sagaRepository(mockSagaRepository)
                                                 .listenerInvocationErrorHandler(mockErrorHandler)
                                                 .associationValue(associationValue)
                                                 .spanFactory(spanFactory)
                                                 .build();
    }

    @Test
    void sagasLoaded() throws Exception {
        EventMessage<?> event = new GenericEventMessage<>(new Object());
        UnitOfWork<? extends EventMessage<?>> unitOfWork = new DefaultUnitOfWork<>(event);
        unitOfWork.executeWithResult(() -> {
            testSubject.handle(event, Segment.ROOT_SEGMENT);
            return null;
        });
        verify(mockSagaRepository).find(associationValue);
        verify(mockSaga1).handle(event);
        verify(mockSaga2).handle(event);
        verify(mockSaga3, never()).handle(event);
    }

    @Test
<<<<<<< HEAD
    void testSagaIsTraced() throws Exception {
        EventMessage<?> event = new GenericEventMessage<>(new Object());
        UnitOfWork<? extends EventMessage<?>> unitOfWork = new DefaultUnitOfWork<>(event);
        unitOfWork.executeWithResult(() -> {
            testSubject.handle(event, Segment.ROOT_SEGMENT);
            return null;
        });
        spanFactory.verifySpanCompleted("SagaManager[Object].invokeSaga saga1");
        spanFactory.verifySpanCompleted("SagaManager[Object].invokeSaga saga2");
    }

    @Test
    void testSagaIsTracedForCreation() throws Exception {
        testSubject = TestableAbstractSagaManager.builder()
                                                 .sagaRepository(mockSagaRepository)
                                                 .listenerInvocationErrorHandler(mockErrorHandler)
                                                 .sagaCreationPolicy(SagaCreationPolicy.IF_NONE_FOUND)
                                                 .associationValue(new AssociationValue("someKey", "someValue"))
                .spanFactory(spanFactory)
                                                 .build();

        EventMessage<?> event = new GenericEventMessage<>(new Object());
        when(mockSagaRepository.createInstance(any(), any())).thenReturn(mockSaga1);
        when(mockSagaRepository.find(any())).thenReturn(Collections.emptySet());

        testSubject.handle(event, Segment.ROOT_SEGMENT);
        spanFactory.verifySpanCompleted("SagaManager[Object].startNewSaga");
        spanFactory.verifySpanCompleted("SagaManager[Object].invokeSaga saga1");
    }

    @Test
    void testExceptionPropagated() throws Exception {
=======
    void exceptionPropagated() throws Exception {
>>>>>>> 7d9f4498
        EventMessage<?> event = new GenericEventMessage<>(new Object());
        MockException toBeThrown = new MockException();
        doThrow(toBeThrown).when(mockSaga1).handle(event);
        doThrow(toBeThrown).when(mockErrorHandler).onError(toBeThrown, event, mockSaga1);
        UnitOfWork<? extends EventMessage<?>> unitOfWork = new DefaultUnitOfWork<>(event);
        ResultMessage<Object> resultMessage = unitOfWork.executeWithResult(() -> {
            testSubject.handle(event, Segment.ROOT_SEGMENT);
            return null;
        });
        if (resultMessage.isExceptional()) {
            Throwable e = resultMessage.exceptionResult();
            e.printStackTrace();
            assertEquals("Mock", e.getMessage());
        } else {
            fail("Expected exception to be propagated");
        }
        verify(mockSaga1, times(1)).handle(event);
        verify(mockErrorHandler).onError(toBeThrown, event, mockSaga1);
    }

    @Test
    void sagaIsCreatedInRootSegment() throws Exception {
        testSubject = TestableAbstractSagaManager.builder()
                                                 .sagaRepository(mockSagaRepository)
                                                 .listenerInvocationErrorHandler(mockErrorHandler)
                                                 .sagaCreationPolicy(SagaCreationPolicy.IF_NONE_FOUND)
                                                 .associationValue(new AssociationValue("someKey", "someValue"))
                                                 .build();

        EventMessage<?> event = new GenericEventMessage<>(new Object());
        when(mockSagaRepository.createInstance(any(), any())).thenReturn(mockSaga1);
        when(mockSagaRepository.find(any())).thenReturn(Collections.emptySet());

        testSubject.handle(event, Segment.ROOT_SEGMENT);
        verify(mockSagaRepository).createInstance(any(), any());
    }

    @Test
    void sagaIsOnlyCreatedInSegmentMatchingAssociationValue() throws Exception {
        testSubject = TestableAbstractSagaManager.builder()
                                                 .sagaRepository(mockSagaRepository)
                                                 .listenerInvocationErrorHandler(mockErrorHandler)
                                                 .sagaCreationPolicy(SagaCreationPolicy.IF_NONE_FOUND)
                                                 .associationValue(new AssociationValue("someKey", "someValue"))
                                                 .build();

        Segment[] segments = Segment.ROOT_SEGMENT.split();
        Segment matchingSegment = segments[0].matches("someValue") ? segments[0] : segments[1];
        Segment otherSegment = segments[0].matches("someValue") ? segments[1] : segments[0];

        EventMessage<?> event = new GenericEventMessage<>(new Object());
        ArgumentCaptor<String> createdSaga = ArgumentCaptor.forClass(String.class);
        when(mockSagaRepository.createInstance(createdSaga.capture(), any())).thenReturn(mockSaga1);
        when(mockSagaRepository.find(any())).thenReturn(Collections.emptySet());

        testSubject.handle(event, otherSegment);
        verify(mockSagaRepository, never()).createInstance(any(), any());

        testSubject.handle(event, matchingSegment);
        verify(mockSagaRepository).createInstance(any(), any());

        createdSaga.getAllValues()
                   .forEach(sagaId -> assertTrue(matchingSegment.matches(sagaId),
                           "Saga ID doesn't match segment that should have created it: " + sagaId) );
        createdSaga.getAllValues()
                   .forEach(sagaId -> assertFalse(otherSegment.matches(sagaId),
                                                  "Saga ID matched against the wrong segment: " + sagaId));
    }

    @Test
    void sagaIsNotCreatedIfAssociationValueAndSagaIdMatchDifferentSegments() throws Exception {
        AssociationValue associationValue = new AssociationValue("someKey", "someValue");
        testSubject = TestableAbstractSagaManager.builder()
                                                 .sagaRepository(mockSagaRepository)
                                                 .listenerInvocationErrorHandler(mockErrorHandler)
                                                 .sagaCreationPolicy(SagaCreationPolicy.IF_NONE_FOUND)
                                                 .associationValue(associationValue)
                                                 .build();

        // Test won't work if the saga ID and association value map to the same minimum-sized segment.
        assumeTrue((associationValue.hashCode() & Integer.MAX_VALUE) !=
                           (mockSaga1.getSagaIdentifier().hashCode() & Integer.MAX_VALUE));

        EventMessage<?> event = new GenericEventMessage<>(new Object());

        String sagaId = mockSaga1.getSagaIdentifier();
        when(mockSagaRepository.find(any())).thenReturn(singleton(sagaId));
        when(mockSagaRepository.createInstance(any(), any())).thenReturn(mockSaga2);

        Segment matchesIdSegment = Segment.ROOT_SEGMENT;
        Segment matchesValueSegment;
        do {
            Segment[] segments = matchesIdSegment.split();
            matchesIdSegment = segments[0].matches(sagaId) ? segments[0] : segments[1];
            matchesValueSegment = segments[0].matches(associationValue) ? segments[0] : segments[1];
        } while (matchesIdSegment.equals(matchesValueSegment));

        testSubject.handle(event, matchesIdSegment);
        testSubject.handle(event, matchesValueSegment);
        verify(mockSagaRepository, never()).createInstance(any(), any());
        verify(mockSaga1).handle(event);
    }

    @Test
    void exceptionSuppressed() throws Exception {
        EventMessage<?> event = new GenericEventMessage<>(new Object());
        MockException toBeThrown = new MockException();
        doThrow(toBeThrown).when(mockSaga1).handle(event);
        testSubject.handle(event, Segment.ROOT_SEGMENT);
        verify(mockSaga1).handle(event);
        verify(mockSaga2).handle(event);
        verify(mockSaga3, never()).handle(event);
        verify(mockErrorHandler).onError(toBeThrown, event, mockSaga1);
    }

    @SuppressWarnings({"unchecked"})
    private <T> Set<T> setOf(T... items) {
        return new CopyOnWriteArraySet<>(Arrays.asList(items));
    }

    private static class TestableAbstractSagaManager extends AbstractSagaManager<Object> {

        private final SagaCreationPolicy sagaCreationPolicy;
        private final AssociationValue associationValue;

        private TestableAbstractSagaManager(Builder builder) {
            super(builder);
            this.sagaCreationPolicy = builder.sagaCreationPolicy;
            this.associationValue = builder.associationValue;
        }

        public static Builder builder() {
            return new Builder();
        }

        @Override
        public boolean canHandle(@Nonnull EventMessage<?> eventMessage, @Nonnull Segment segment) {
            return true;
        }

        @Override
        protected SagaInitializationPolicy getSagaCreationPolicy(EventMessage<?> event) {
            return new SagaInitializationPolicy(sagaCreationPolicy, associationValue);
        }

        @Override
        protected Set<AssociationValue> extractAssociationValues(EventMessage<?> event) {
            return singleton(associationValue);
        }

        public static class Builder extends AbstractSagaManager.Builder<Object> {

            private SagaCreationPolicy sagaCreationPolicy = SagaCreationPolicy.NONE;
            private AssociationValue associationValue;

            private Builder() {
                super.sagaType(Object.class);
                super.sagaFactory(Object::new);
            }

            @Override
            public Builder sagaRepository(SagaRepository<Object> sagaRepository) {
                super.sagaRepository(sagaRepository);
                return this;
            }

            @Override
            public Builder sagaType(Class<Object> sagaType) {
                super.sagaType(sagaType);
                return this;
            }

            @Override
            public Builder sagaFactory(Supplier<Object> sagaFactory) {
                super.sagaFactory(sagaFactory);
                return this;
            }

            @Override
            public Builder listenerInvocationErrorHandler(
                    ListenerInvocationErrorHandler listenerInvocationErrorHandler) {
                super.listenerInvocationErrorHandler(listenerInvocationErrorHandler);
                return this;
            }

            private Builder sagaCreationPolicy(SagaCreationPolicy sagaCreationPolicy) {
                this.sagaCreationPolicy = sagaCreationPolicy;
                return this;
            }

            private Builder associationValue(AssociationValue associationValue) {
                this.associationValue = associationValue;
                return this;
            }

            public Builder spanFactory(SpanFactory spanFactory) {
                super.spanFactory(spanFactory);
                return this;
            }

            public TestableAbstractSagaManager build() {
                return new TestableAbstractSagaManager(this);
            }
        }
    }
}<|MERGE_RESOLUTION|>--- conflicted
+++ resolved
@@ -106,8 +106,7 @@
     }
 
     @Test
-<<<<<<< HEAD
-    void testSagaIsTraced() throws Exception {
+    void sagaIsTraced() throws Exception {
         EventMessage<?> event = new GenericEventMessage<>(new Object());
         UnitOfWork<? extends EventMessage<?>> unitOfWork = new DefaultUnitOfWork<>(event);
         unitOfWork.executeWithResult(() -> {
@@ -119,7 +118,7 @@
     }
 
     @Test
-    void testSagaIsTracedForCreation() throws Exception {
+    void sagaIsTracedForCreation() throws Exception {
         testSubject = TestableAbstractSagaManager.builder()
                                                  .sagaRepository(mockSagaRepository)
                                                  .listenerInvocationErrorHandler(mockErrorHandler)
@@ -138,10 +137,7 @@
     }
 
     @Test
-    void testExceptionPropagated() throws Exception {
-=======
     void exceptionPropagated() throws Exception {
->>>>>>> 7d9f4498
         EventMessage<?> event = new GenericEventMessage<>(new Object());
         MockException toBeThrown = new MockException();
         doThrow(toBeThrown).when(mockSaga1).handle(event);
