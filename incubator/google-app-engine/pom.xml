--- conflicted
+++ resolved
@@ -1,97 +1,93 @@
-<?xml version="1.0" encoding="UTF-8"?>
-<!--
-  ~ Copyright (c) 2010-2011. Axon Framework
-  ~
-  ~ Licensed under the Apache License, Version 2.0 (the "License");
-  ~ you may not use this file except in compliance with the License.
-  ~ You may obtain a copy of the License at
-  ~
-  ~     http://www.apache.org/licenses/LICENSE-2.0
-  ~
-  ~ Unless required by applicable law or agreed to in writing, software
-  ~ distributed under the License is distributed on an "AS IS" BASIS,
-  ~ WITHOUT WARRANTIES OR CONDITIONS OF ANY KIND, either express or implied.
-  ~ See the License for the specific language governing permissions and
-  ~ limitations under the License.
-  -->
-
-<project xmlns="http://maven.apache.org/POM/4.0.0" xmlns:xsi="http://www.w3.org/2001/XMLSchema-instance" xsi:schemaLocation="http://maven.apache.org/POM/4.0.0 http://maven.apache.org/xsd/maven-4.0.0.xsd">
-    <modelVersion>4.0.0</modelVersion>
-    <parent>
-        <artifactId>axon</artifactId>
-        <groupId>org.axonframework</groupId>
-<<<<<<< HEAD
-        <version>1.3</version>
-=======
-        <version>1.4-SNAPSHOT</version>
->>>>>>> b3d5c0f4
-        <relativePath>../../pom.xml</relativePath>
-    </parent>
-
-    <groupId>org.axonframework.incubator</groupId>
-    <artifactId>axon-googleappengine</artifactId>
-    <packaging>jar</packaging>
-
-    <name>Axon - Google App Engine integration</name>
-    <description>The Google App Engine integration of Axon.</description>
-
-    <properties>
-        <gae.version>1.5.0.1</gae.version>
-    </properties>
-
-    <dependencies>
-        <!-- Axon dependencies -->
-        <dependency>
-            <groupId>org.axonframework</groupId>
-            <artifactId>axon-core</artifactId>
-            <version>${project.version}</version>
-        </dependency>
-
-        <!-- Google App Engine dependencies -->
-        <dependency>
-            <groupId>com.google.appengine</groupId>
-            <artifactId>appengine-api-1.0-sdk</artifactId>
-            <version>${gae.version}</version>
-            <scope>provided</scope>
-        </dependency>
-
-        <dependency>
-            <groupId>org.springframework</groupId>
-            <artifactId>spring-context-support</artifactId>
-            <version>${spring.version}</version>
-            <optional>true</optional>
-            <exclusions>
-                <exclusion>
-                    <groupId>commons-logging</groupId>
-                    <artifactId>commons-logging</artifactId>
-                </exclusion>
-            </exclusions>
-        </dependency>
-
-        <!-- Test dependencies -->
-        <dependency>
-            <groupId>org.slf4j</groupId>
-            <artifactId>slf4j-log4j12</artifactId>
-            <version>${slf4j.version}</version>
-            <scope>test</scope>
-        </dependency>
-        <dependency>
-            <groupId>org.slf4j</groupId>
-            <artifactId>jcl-over-slf4j</artifactId>
-            <version>${slf4j.version}</version>
-            <scope>test</scope>
-        </dependency>
-        <dependency>
-            <groupId>com.google.appengine</groupId>
-            <artifactId>appengine-api-stubs</artifactId>
-            <version>${gae.version}</version>
-            <scope>test</scope>
-        </dependency>
-        <dependency>
-            <groupId>com.google.appengine</groupId>
-            <artifactId>appengine-testing</artifactId>
-            <version>${gae.version}</version>
-            <scope>test</scope>
-        </dependency>
-    </dependencies>
+<?xml version="1.0" encoding="UTF-8"?>
+<!--
+  ~ Copyright (c) 2010-2011. Axon Framework
+  ~
+  ~ Licensed under the Apache License, Version 2.0 (the "License");
+  ~ you may not use this file except in compliance with the License.
+  ~ You may obtain a copy of the License at
+  ~
+  ~     http://www.apache.org/licenses/LICENSE-2.0
+  ~
+  ~ Unless required by applicable law or agreed to in writing, software
+  ~ distributed under the License is distributed on an "AS IS" BASIS,
+  ~ WITHOUT WARRANTIES OR CONDITIONS OF ANY KIND, either express or implied.
+  ~ See the License for the specific language governing permissions and
+  ~ limitations under the License.
+  -->
+
+<project xmlns="http://maven.apache.org/POM/4.0.0" xmlns:xsi="http://www.w3.org/2001/XMLSchema-instance" xsi:schemaLocation="http://maven.apache.org/POM/4.0.0 http://maven.apache.org/xsd/maven-4.0.0.xsd">
+    <modelVersion>4.0.0</modelVersion>
+    <parent>
+        <artifactId>axon</artifactId>
+        <groupId>org.axonframework</groupId>
+        <version>1.3-SNAPSHOT</version>
+        <relativePath>../../pom.xml</relativePath>
+    </parent>
+
+    <groupId>org.axonframework.incubator</groupId>
+    <artifactId>axon-googleappengine</artifactId>
+    <packaging>jar</packaging>
+
+    <name>Axon - Google App Engine integration</name>
+    <description>The Google App Engine integration of Axon.</description>
+
+    <properties>
+        <gae.version>1.5.0.1</gae.version>
+    </properties>
+
+    <dependencies>
+        <!-- Axon dependencies -->
+        <dependency>
+            <groupId>org.axonframework</groupId>
+            <artifactId>axon-core</artifactId>
+            <version>${project.version}</version>
+        </dependency>
+
+        <!-- Google App Engine dependencies -->
+        <dependency>
+            <groupId>com.google.appengine</groupId>
+            <artifactId>appengine-api-1.0-sdk</artifactId>
+            <version>${gae.version}</version>
+            <scope>provided</scope>
+        </dependency>
+
+        <dependency>
+            <groupId>org.springframework</groupId>
+            <artifactId>spring-context-support</artifactId>
+            <version>${spring.version}</version>
+            <optional>true</optional>
+            <exclusions>
+                <exclusion>
+                    <groupId>commons-logging</groupId>
+                    <artifactId>commons-logging</artifactId>
+                </exclusion>
+            </exclusions>
+        </dependency>
+
+        <!-- Test dependencies -->
+        <dependency>
+            <groupId>org.slf4j</groupId>
+            <artifactId>slf4j-log4j12</artifactId>
+            <version>${slf4j.version}</version>
+            <scope>test</scope>
+        </dependency>
+        <dependency>
+            <groupId>org.slf4j</groupId>
+            <artifactId>jcl-over-slf4j</artifactId>
+            <version>${slf4j.version}</version>
+            <scope>test</scope>
+        </dependency>
+        <dependency>
+            <groupId>com.google.appengine</groupId>
+            <artifactId>appengine-api-stubs</artifactId>
+            <version>${gae.version}</version>
+            <scope>test</scope>
+        </dependency>
+        <dependency>
+            <groupId>com.google.appengine</groupId>
+            <artifactId>appengine-testing</artifactId>
+            <version>${gae.version}</version>
+            <scope>test</scope>
+        </dependency>
+    </dependencies>
 </project>