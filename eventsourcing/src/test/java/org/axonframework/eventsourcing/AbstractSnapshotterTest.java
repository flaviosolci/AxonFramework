/*
 * Copyright (c) 2010-2022. Axon Framework
 *
 * Licensed under the Apache License, Version 2.0 (the "License");
 * you may not use this file except in compliance with the License.
 * You may obtain a copy of the License at
 *
 *    http://www.apache.org/licenses/LICENSE-2.0
 *
 * Unless required by applicable law or agreed to in writing, software
 * distributed under the License is distributed on an "AS IS" BASIS,
 * WITHOUT WARRANTIES OR CONDITIONS OF ANY KIND, either express or implied.
 * See the License for the specific language governing permissions and
 * limitations under the License.
 */

package org.axonframework.eventsourcing;

import org.axonframework.common.ReflectionUtils;
import org.axonframework.common.transaction.Transaction;
import org.axonframework.common.transaction.TransactionManager;
import org.axonframework.eventhandling.DomainEventMessage;
import org.axonframework.eventhandling.GenericDomainEventMessage;
import org.axonframework.eventsourcing.eventstore.DomainEventStream;
import org.axonframework.eventsourcing.eventstore.EventStore;
import org.axonframework.messaging.Message;
import org.axonframework.messaging.MetaData;
import org.axonframework.messaging.unitofwork.CurrentUnitOfWork;
import org.axonframework.messaging.unitofwork.DefaultUnitOfWork;
import org.axonframework.modelling.command.ConcurrencyException;
import org.axonframework.tracing.SpanFactory;
import org.axonframework.tracing.TestSpanFactory;
import org.junit.jupiter.api.*;
import org.mockito.*;
import org.slf4j.Logger;

import java.lang.reflect.Field;
import java.lang.reflect.Modifier;
import java.util.LinkedList;
import java.util.Queue;
import java.util.concurrent.Executor;
import javax.annotation.Nonnull;

import static org.axonframework.eventsourcing.utils.EventStoreTestUtils.createEvent;
import static org.axonframework.eventsourcing.utils.EventStoreTestUtils.createEvents;
import static org.junit.jupiter.api.Assertions.*;
import static org.mockito.Mockito.*;

/**
 * @author Allard Buijze
 * @author Nakul Mishra
 */
class AbstractSnapshotterTest {

    private AbstractSnapshotter testSubject;
    private EventStore mockEventStore;
    private Logger logger;
    private Logger originalLogger;
    private TestSpanFactory spanFactory;

    @BeforeEach
    void setUp() throws Exception {
        mockEventStore = mock(EventStore.class);
        spanFactory = new TestSpanFactory();
        testSubject = TestSnapshotter.builder()
                                     .eventStore(mockEventStore)
                                     .spanFactory(spanFactory)
                                     .build();
        logger = mock(Logger.class);
        originalLogger = replaceLogger(logger);
    }

    @AfterEach
    void tearDown() throws Exception {
        if (originalLogger != null) {
            replaceLogger(originalLogger);
        }
        if (CurrentUnitOfWork.isStarted()) {
            CurrentUnitOfWork.get().rollback();
        }
    }

    @Test
    void scheduleSnapshot() {
        String aggregateIdentifier = "aggregateIdentifier";
        when(mockEventStore.readEvents(aggregateIdentifier))
                .thenReturn(DomainEventStream.of(createEvents(2)));
        testSubject.scheduleSnapshot(Object.class, aggregateIdentifier);
        verify(mockEventStore).storeSnapshot(argThat(event(aggregateIdentifier, 1)));
    }

    @Test
<<<<<<< HEAD
    void testSnapshotTracing() {
        String aggregateIdentifier = "aggregateIdentifier";
        when(mockEventStore.readEvents(aggregateIdentifier))
                .thenAnswer(invocation -> {
                    spanFactory.verifySpanActive("TestSnapshotter.createSnapshot(Object)");
                    spanFactory.verifySpanActive("TestSnapshotter.createSnapshot(Object,aggregateIdentifier)");
                    return DomainEventStream.of(createEvents(2));
                });
        testSubject.scheduleSnapshot(Object.class, aggregateIdentifier);
        verify(mockEventStore).storeSnapshot(argThat(event(aggregateIdentifier, 1)));
        spanFactory.verifySpanCompleted("TestSnapshotter.createSnapshot(Object)");
        spanFactory.verifySpanCompleted("TestSnapshotter.createSnapshot(Object,aggregateIdentifier)");
        spanFactory.verifySpanHasType("TestSnapshotter.createSnapshot(Object)", TestSpanFactory.TestSpanType.ROOT);
        spanFactory.verifySpanHasType("TestSnapshotter.createSnapshot(Object,aggregateIdentifier)", TestSpanFactory.TestSpanType.INTERNAL);
    }

    @Test
    void testScheduleSnapshotIsPostponedUntilUnitOfWorkAfterCommit() {
=======
    void scheduleSnapshotIsPostponedUntilUnitOfWorkAfterCommit() {
>>>>>>> 7d9f4498
        DefaultUnitOfWork<Message<?>> uow = DefaultUnitOfWork.startAndGet(null);
        String aggregateIdentifier = "aggregateIdentifier";
        when(mockEventStore.readEvents(aggregateIdentifier))
                .thenReturn(DomainEventStream.of(createEvents(2)));
        testSubject.scheduleSnapshot(Object.class, aggregateIdentifier);
        verify(mockEventStore, never()).storeSnapshot(argThat(event(aggregateIdentifier, 1)));

        uow.commit();

        verify(mockEventStore).storeSnapshot(argThat(event(aggregateIdentifier, 1)));
    }

    @Test
    void scheduleSnapshotOnlyOnce() {
        DefaultUnitOfWork<Message<?>> uow = DefaultUnitOfWork.startAndGet(null);
        String aggregateIdentifier = "aggregateIdentifier";
        when(mockEventStore.readEvents(aggregateIdentifier))
                .thenReturn(DomainEventStream.of(createEvents(2)));
        testSubject.scheduleSnapshot(Object.class, aggregateIdentifier);
        testSubject.scheduleSnapshot(Object.class, aggregateIdentifier);
        testSubject.scheduleSnapshot(Object.class, aggregateIdentifier);
        testSubject.scheduleSnapshot(Object.class, aggregateIdentifier);
        testSubject.scheduleSnapshot(Object.class, aggregateIdentifier);
        verify(mockEventStore, never()).storeSnapshot(argThat(event(aggregateIdentifier, 1)));

        uow.commit();

        verify(mockEventStore, times(1)).storeSnapshot(argThat(event(aggregateIdentifier, 1)));
    }

    @Test
    void scheduleSnapshot_ConcurrencyExceptionIsSilenced() {
        final String aggregateIdentifier = "aggregateIdentifier";
        doNothing()
                .doThrow(new ConcurrencyException("Mock"))
                .when(mockEventStore).storeSnapshot(isA(DomainEventMessage.class));
        when(mockEventStore.readEvents(aggregateIdentifier))
                .thenAnswer(invocationOnMock -> DomainEventStream.of(createEvents(2)));
        testSubject.scheduleSnapshot(Object.class, aggregateIdentifier);

        testSubject.scheduleSnapshot(Object.class, aggregateIdentifier);
        verify(mockEventStore, times(2)).storeSnapshot(argThat(event(aggregateIdentifier, 1)));
        verify(logger, never()).warn(anyString());
        verify(logger, never()).error(anyString());
    }

    @Test
    void scheduleSnapshot_SnapshotIsNull() {
        String aggregateIdentifier = "aggregateIdentifier";
        when(mockEventStore.readEvents(aggregateIdentifier)).thenReturn(DomainEventStream.of(createEvent()));
        testSubject.scheduleSnapshot(Object.class, aggregateIdentifier);
        verify(mockEventStore, never()).storeSnapshot(any(DomainEventMessage.class));
    }

    @Test
    void scheduleSnapshot_SnapshotReplacesOneEvent() {
        String aggregateIdentifier = "aggregateIdentifier";
        when(mockEventStore.readEvents(aggregateIdentifier)).thenReturn(DomainEventStream.of(createEvent(2)));
        testSubject.scheduleSnapshot(Object.class, aggregateIdentifier);
        verify(mockEventStore, never()).storeSnapshot(any(DomainEventMessage.class));
    }

    @SuppressWarnings("unchecked")
    @Test
    void scheduleSnapshot_WithTransaction() {
        Transaction mockTransaction = mock(Transaction.class);
        TransactionManager txManager = spy(new StubTransactionManager(mockTransaction));
        when(txManager.startTransaction()).thenReturn(mockTransaction);

        testSubject = TestSnapshotter.builder()
                                     .eventStore(mockEventStore)
                                     .transactionManager(txManager)
                                     .build();

        scheduleSnapshot();

        InOrder inOrder = inOrder(mockEventStore, txManager, mockTransaction);
        inOrder.verify(txManager).startTransaction();
        inOrder.verify(mockEventStore).readEvents(anyString());
        inOrder.verify(mockEventStore).storeSnapshot(isA(DomainEventMessage.class));
        inOrder.verify(mockTransaction).commit();
    }

    @Test
    void scheduleSnapshot_IgnoredWhenSnapshotAlreadyScheduled() {
        StubExecutor executor = new StubExecutor();
        testSubject = TestSnapshotter.builder().eventStore(mockEventStore).executor(executor).build();

        testSubject.scheduleSnapshot(Object.class, "id1");
        testSubject.scheduleSnapshot(Object.class, "id1");

        assertEquals(1, executor.size());
        executor.executeNext();
        assertEquals(0, executor.size());

        testSubject.scheduleSnapshot(Object.class, "id1");

        assertEquals(1, executor.size());
    }

    @Test
    void scheduleSnapshot_AcceptedWhenOtherSnapshotIsScheduled() {
        StubExecutor executor = new StubExecutor();
        testSubject = TestSnapshotter.builder().eventStore(mockEventStore).executor(executor).build();

        testSubject.scheduleSnapshot(Object.class, "id1");
        testSubject.scheduleSnapshot(Object.class, "id2");

        assertEquals(2, executor.size());
        executor.executeNext();
        assertEquals(1, executor.size());

        testSubject.scheduleSnapshot(Object.class, "id2");

        assertEquals(1, executor.size());
    }

    private ArgumentMatcher<DomainEventMessage> event(final Object aggregateIdentifier, final long i) {
        return x -> aggregateIdentifier.equals(x.getAggregateIdentifier())
                && x.getSequenceNumber() == i;
    }

    private Logger replaceLogger(Logger mockLogger) throws NoSuchFieldException, IllegalAccessException {
        Field loggerField = AbstractSnapshotter.class.getDeclaredField("logger");
        ReflectionUtils.ensureAccessible(loggerField);

        Field modifiersField = Field.class.getDeclaredField("modifiers");
        modifiersField.setAccessible(true);
        modifiersField.setInt(loggerField, loggerField.getModifiers() & ~Modifier.FINAL);
        Logger originalLogger = (Logger) loggerField.get(null);
        loggerField.set(null, mockLogger);
        return originalLogger;
    }

    private static class TestSnapshotter extends AbstractSnapshotter {

        private TestSnapshotter(Builder builder) {
            super(builder);
        }

        private static Builder builder() {
            return new Builder();
        }

        @Override
        protected DomainEventMessage createSnapshot(Class<?> aggregateType,
                                                    String aggregateIdentifier, DomainEventStream eventStream) {
            long lastIdentifier = getLastIdentifierFrom(eventStream);
            if (lastIdentifier <= 0) {
                return null;
            }
            return new GenericDomainEventMessage<>("test", aggregateIdentifier, lastIdentifier,
                                                   "Mock contents", MetaData.emptyInstance());
        }

        private long getLastIdentifierFrom(DomainEventStream eventStream) {
            long lastSequenceNumber = -1;
            while (eventStream.hasNext()) {
                lastSequenceNumber = eventStream.next().getSequenceNumber();
            }
            return lastSequenceNumber;
        }

        private static class Builder extends AbstractSnapshotter.Builder {

            @Override
            public Builder eventStore(EventStore eventStore) {
                super.eventStore(eventStore);
                return this;
            }

            @Override
            public Builder executor(Executor executor) {
                super.executor(executor);
                return this;
            }

            @Override
            public Builder transactionManager(TransactionManager transactionManager) {
                super.transactionManager(transactionManager);
                return this;
            }

            @Override
            public Builder spanFactory(@Nonnull SpanFactory spanFactory) {
                super.spanFactory(spanFactory);
                return this;
            }

            private TestSnapshotter build() {
                return new TestSnapshotter(this);
            }
        }
    }

    private static class StubTransactionManager implements TransactionManager {

        private final Transaction transaction;

        private StubTransactionManager(Transaction transaction) {
            this.transaction = transaction;
        }

        @Override
        public Transaction startTransaction() {
            return transaction;
        }
    }

    private class StubExecutor implements Executor {

        private final Queue<Runnable> tasks = new LinkedList<>();

        @Override
        public void execute(@Nonnull Runnable runnable) {
            tasks.add(runnable);
        }

        public boolean executeNext() {
            Runnable next = tasks.poll();
            if (next != null) {
                next.run();
                return true;
            }
            return false;
        }

        public int size() {
            return tasks.size();
        }
    }
}<|MERGE_RESOLUTION|>--- conflicted
+++ resolved
@@ -90,8 +90,7 @@
     }
 
     @Test
-<<<<<<< HEAD
-    void testSnapshotTracing() {
+    void snapshotTracing() {
         String aggregateIdentifier = "aggregateIdentifier";
         when(mockEventStore.readEvents(aggregateIdentifier))
                 .thenAnswer(invocation -> {
@@ -108,10 +107,7 @@
     }
 
     @Test
-    void testScheduleSnapshotIsPostponedUntilUnitOfWorkAfterCommit() {
-=======
     void scheduleSnapshotIsPostponedUntilUnitOfWorkAfterCommit() {
->>>>>>> 7d9f4498
         DefaultUnitOfWork<Message<?>> uow = DefaultUnitOfWork.startAndGet(null);
         String aggregateIdentifier = "aggregateIdentifier";
         when(mockEventStore.readEvents(aggregateIdentifier))
